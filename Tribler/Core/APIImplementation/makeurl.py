# Written by Arno Bakker
# see LICENSE.txt for license information
#
# TODO:
# * Test suite
# * Tracker support: how do they determine which files to seed.
#
# * Reverse support for URL-compat: URLs that do use infohash.
#   - Make sure internal tracker understands URL-compat torrentfiles
#   - Make sure internal tracker understands P2P URLs
#
# ISSUE: what if trackers have query parts? Is that officially/practically allowed?


import sys
import urlparse
import urllib
import math
if sys.platform != "win32":
    import curses.ascii
from types import IntType, LongType
from struct import pack, unpack
from base64 import b64encode, b64decode
from M2Crypto import Rand  # TODO REMOVE FOR LICHT
from traceback import print_exc, print_stack
import logging

from Tribler.Core.simpledefs import *
from Tribler.Core.Utilities.Crypto import sha

logger = logging.getLogger(__name__)


def metainfo2p2purl(metainfo):
    """ metainfo must be a Merkle torrent or a live torrent with an
    'encoding' field set.
    @return URL
    """
    info = metainfo['info']

    bitrate = None
    if 'azureus_properties' in metainfo:
        azprops = metainfo['azureus_properties']
        if 'Content' in azprops:
            content = metainfo['azureus_properties']['Content']
            if 'Speed Bps' in content:
                bitrate = content['Speed Bps']

    if 'encoding' not in metainfo:
        encoding = 'utf-8'
    else:
        encoding = metainfo['encoding']

    urldict = {}

    urldict['s'] = p2purl_encode_piecelength(info['piece length'])
    # Warning: mbcs encodings sometimes don't work well under python!
    urldict['n'] = p2purl_encode_name2url(info['name'], encoding)

    if 'length' in info:
        urldict['l'] = p2purl_encode_nnumber(info['length'])
    else:
        raise ValueError("Multi-file torrents currently not supported")
        # list = []
        # for filedict in info['files']:
        #    newdict = {}
        #    newdict['p'] = list_filename_escape(filedict['path'])
        #    newdict['l'] = p2purl_encode_nnumber(filedict['length'])
        #    list.append(newdict)
        # urldict['f'] = '' # TODO bencode(list)
    if 'root hash' in info:
        urldict['r'] = b64urlencode(info['root hash'])
    elif 'live' in info:
        urldict['k'] = b64urlencode(info['live']['pubkey'])
        urldict['a'] = info['live']['authmethod']
    else:
        raise ValueError("url-compat and Merkle torrent must be on to create URL")

    if bitrate is not None:
        urldict['b'] = p2purl_encode_nnumber(bitrate)

    query = ''
    for k in ['n', 'r', 'k', 'l', 's', 'a', 'b']:
        if k in urldict:
            if query != "":
                query += '&'
            v = urldict[k]
            if k == 'n':
                s = v
            else:
                s = k + "=" +v
            query += s

    sidx = metainfo['announce'].find(":")
    hierpart = metainfo['announce'][sidx + 1:]
    url = P2PURL_SCHEME + ':' +hierpart+"?"+query
    return url


def p2purl2metainfo(url):
    """ Returns (metainfo,swarmid) """

<<<<<<< HEAD
    if DEBUG:
        print >>sys.stderr, "p2purl2metainfo: URL", url
=======
    logger.debug("p2purl2metainfo: URL %s" % url)
>>>>>>> e0cc558f

    # Python's urlparse only supports a defined set of schemes, if not
    # recognized, everything becomes path. Handy.
    colidx = url.find(":")
    scheme = url[0:colidx]
    qidx = url.find("?")

    if scheme != P2PURL_SCHEME:
        raise ValueError("Unknown scheme " + P2PURL_SCHEME)

    if qidx == -1:
        if url[2:].find('/') > -1:
            raise ValueError("Malformed compact form URL")
        # Compact form, no authority part and path rootless
        authority = None
        path = None
        query = url[colidx + 1:]
        fragment = None
    else:
        # Long form, with authority
        authoritypath = url[colidx + 3:qidx]
        pidx = authoritypath.find("/")
        authority = authoritypath[0:pidx]
        path = authoritypath[pidx:]
        fidx = url.find("#")
        if fidx == -1:
            # No fragment
            query = url[qidx + 1:]
            fragment = None
        else:
            query = url[qidx + 1:fidx]
            fragment = url[fidx:]

        # Check port no.
        csbidx = authority.find("]")
        if authority.startswith("[") and csbidx != -1:
            # Literal IPv6 address
            if csbidx == len(authority) - 1:
                port = None
            else:
                port = authority[csbidx + 1:]
        else:
            cidx = authority.find(":")
            if cidx != -1:
                port = authority[cidx + 1:]
            else:
                port = None
        if port is not None and not port.isdigit():
            raise ValueError("Port not int")

    metainfo = {}
    if authority and path:
        metainfo['announce'] = 'http://' + authority +path
        # Check for malformedness
        result = urlparse.urlparse(metainfo['announce'])
        if result[0] != "http":
            raise ValueError("Malformed tracker URL")

    reqinfo = p2purl_parse_query(query)
    metainfo.update(reqinfo)

    swarmid = metainfo2swarmid(metainfo)

<<<<<<< HEAD
    if DEBUG:
        print >>sys.stderr, "p2purl2metainfo: parsed", repr(metainfo)
=======
    logger.debug("p2purl2metainfo: parsed %s" % repr(metainfo))
>>>>>>> e0cc558f

    return (metainfo, swarmid)


def metainfo2swarmid(metainfo):
    if 'live' in metainfo['info']:
        swarmid = pubkey2swarmid(metainfo['info']['live'])
    else:
        swarmid = metainfo['info']['root hash']
    return swarmid


def p2purl_parse_query(query):
<<<<<<< HEAD
    if DEBUG:
        print >>sys.stderr, "p2purl_parse_query: query", query
=======
    logger.debug("p2purl_parse_query: query %s" % query)
>>>>>>> e0cc558f

    gotname = False
    gotkey = False
    gotrh = False
    gotlen = False
    gotps = False
    gotam = False
    gotbps = False

    reqinfo = {}
    reqinfo['info'] = {}

    # Hmmm... could have used urlparse.parse_qs
    kvs = query.split('&')
    for kv in kvs:
        if '=' not in kv:
            # Must be name
            reqinfo['info']['name'] = p2purl_decode_name2utf8(kv)
            reqinfo['encoding'] = 'UTF-8'
            gotname = True
            continue

        k, v = kv.split('=')

        if k == 'k' or k == 'a' and not ('live' in reqinfo['info']):
            reqinfo['info']['live'] = {}

        if k == 'n':
            reqinfo['info']['name'] = p2purl_decode_name2utf8(v)
            reqinfo['encoding'] = 'UTF-8'
            gotname = True
        elif k == 'r':
            reqinfo['info']['root hash'] = p2purl_decode_base64url(v)
            gotrh = True
        elif k == 'k':
            reqinfo['info']['live']['pubkey'] = p2purl_decode_base64url(v)
            # reqinfo['info']['live']['authmethod'] = pubkey2authmethod(reqinfo['info']['live']['pubkey'])
            gotkey = True
        elif k == 'l':
            reqinfo['info']['length'] = p2purl_decode_nnumber(v)
            gotlen = True
        elif k == 's':
            reqinfo['info']['piece length'] = p2purl_decode_piecelength(v)
            gotps = True
        elif k == 'a':
            reqinfo['info']['live']['authmethod'] = v
            gotam = True
        elif k == 'b':
            bitrate = p2purl_decode_nnumber(v)
            reqinfo['azureus_properties'] = {}
            reqinfo['azureus_properties']['Content'] = {}
            reqinfo['azureus_properties']['Content']['Speed Bps'] = bitrate
            gotbps = True

    if not gotname:
        raise ValueError("Missing name field")
    if not gotrh and not gotkey:
        raise ValueError("Missing root hash or live pub key field")
    if gotrh and gotkey:
        raise ValueError("Found both root hash and live pub key field")
    if not gotlen:
        raise ValueError("Missing length field")
    if not gotps:
        raise ValueError("Missing piece size field")
    if gotkey and not gotam:
        raise ValueError("Missing live authentication method field")
    if gotrh and gotam:
        raise ValueError("Inconsistent: root hash and live authentication method field")

    if not gotbps:
        raise ValueError("Missing bitrate field")

    return reqinfo


def pubkey2swarmid(livedict):
    """ Calculate SHA1 of pubkey (or cert).
    Make X.509 Subject Key Identifier compatible?
    """
<<<<<<< HEAD
    if DEBUG:
        print >>sys.stderr, "pubkey2swarmid:", livedict.keys()
=======
    logger.debug("pubkey2swarmid: %s" % repr(livedict.keys()))
>>>>>>> e0cc558f

    if livedict['authmethod'] == "None":
        # No live-source auth
        return Rand.rand_bytes(20)
    else:
        return sha(livedict['pubkey']).digest()


def p2purl_decode_name2utf8(v):
    """ URL decode name to UTF-8 encoding """
    if sys.platform != "win32":
        for c in v:
            if not curses.ascii.isascii(c):
                raise ValueError("Name contains unescaped 8-bit value " + repr(c))
    return urllib.unquote_plus(v)


def p2purl_encode_name2url(name, encoding):
    """ Encode name in specified encoding to URL escaped UTF-8 """

    if encoding.lower() == 'utf-8':
        utf8name = name
    else:
        uname = unicode(name, encoding)
        utf8name = uname.encode('utf-8')
    return urllib.quote_plus(utf8name)


def p2purl_decode_base64url(v):
    return b64urldecode(v)

#
# Convert Python number to binary value of sufficient bytes,
# in network-byte order and BASE64-URL encode that binary value, or vice versa.
#


def p2purl_decode_nnumber(s):
    b = b64urldecode(s)
    if len(b) == 2:
        format = "H"
    elif len(b) == 4:
        format = "l"
    else:
        format = "Q"
    format = "!" + format  # network-byte order
    return unpack(format, b)[0]


def p2purl_encode_nnumber(s):
    if isinstance(s, IntType):
        if s < 2 ** 16:
            format = "H"
        elif s < 2 ** 32:
            format = "l"
    else:
        format = "Q"
    format = "!" + format  # network-byte order
    return b64urlencode(pack(format, s))


#
# Convert Python power-of-two piecelength to text value, or vice versa.
#
def p2purl_decode_piecelength(s):
    return int(math.pow(2.0, float(s)))


def p2purl_encode_piecelength(s):
    return str(int(math.log(float(s), 2.0)))

#
# "Modified BASE64 for URL" as informally specified in
# http://en.wikipedia.org/wiki/Base64#URL_applications
#


def b64urlencode(input):
    output = b64encode(input)
    output = output.rstrip('=')
    output = output.replace('+', '-')
    output = output.replace('/', '_')
    return output


def b64urldecode(input):
    inter = input[:]
    # readd padding.
    padlen = 4 - (len(inter) - ((len(inter) / 4) * 4))
    padstr = '=' * padlen
    inter += padstr
    inter = inter.replace('-', '+')
    inter = inter.replace('_', '/')
    output = b64decode(inter)
    return output<|MERGE_RESOLUTION|>--- conflicted
+++ resolved
@@ -100,12 +100,7 @@
 def p2purl2metainfo(url):
     """ Returns (metainfo,swarmid) """
 
-<<<<<<< HEAD
-    if DEBUG:
-        print >>sys.stderr, "p2purl2metainfo: URL", url
-=======
     logger.debug("p2purl2metainfo: URL %s" % url)
->>>>>>> e0cc558f
 
     # Python's urlparse only supports a defined set of schemes, if not
     # recognized, everything becomes path. Handy.
@@ -169,12 +164,7 @@
 
     swarmid = metainfo2swarmid(metainfo)
 
-<<<<<<< HEAD
-    if DEBUG:
-        print >>sys.stderr, "p2purl2metainfo: parsed", repr(metainfo)
-=======
     logger.debug("p2purl2metainfo: parsed %s" % repr(metainfo))
->>>>>>> e0cc558f
 
     return (metainfo, swarmid)
 
@@ -188,12 +178,7 @@
 
 
 def p2purl_parse_query(query):
-<<<<<<< HEAD
-    if DEBUG:
-        print >>sys.stderr, "p2purl_parse_query: query", query
-=======
     logger.debug("p2purl_parse_query: query %s" % query)
->>>>>>> e0cc558f
 
     gotname = False
     gotkey = False
@@ -273,12 +258,7 @@
     """ Calculate SHA1 of pubkey (or cert).
     Make X.509 Subject Key Identifier compatible?
     """
-<<<<<<< HEAD
-    if DEBUG:
-        print >>sys.stderr, "pubkey2swarmid:", livedict.keys()
-=======
     logger.debug("pubkey2swarmid: %s" % repr(livedict.keys()))
->>>>>>> e0cc558f
 
     if livedict['authmethod'] == "None":
         # No live-source auth
