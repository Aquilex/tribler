# Written by Jie Yang
# see LICENSE.txt for license information
#

__fool_epydoc = 481
"""
    BuddyCast2 epidemic protocol for p2p recommendation and semantic clustering
    
Algorithm in LaTeX format:

%%%%%%%%%%%%%%%%%%%%%%%%%%%%%%%%%%%%%%%
%%%  algorithm of the active peer   %%%
%%%%%%%%%%%%%%%%%%%%%%%%%%%%%%%%%%%%%%%

\begin{figure*}[ht]
\begin{center}
\begin{algorithmic}[1]

\LOOP
\STATE wait($\Delta T$ time units) \COMMENT{15 seconds in current implementation}
\STATE remove any peer from $B_S$ and $B_R$ if its block time was expired.
\STATE keep connection with all peers in $C_T$, $C_R$ and $C_U$
\IF{$idle\_loops > 0$}
    \STATE $idle\_loops \leftarrow idle\_loops - 1$ \COMMENT{skip this loop for rate control}
\ELSE
    \IF{$C_C$ is empty}
        \STATE $C_C \leftarrow$ select 5 peers recently seen from Mega Cache
    \ENDIF
    \STATE $Q \leftarrow$ select a most similar taste buddy or a random online peer from $C_C$
    \STATE connectPeer($Q$)
    \STATE block($Q$, $B_S$, 4hours)
    \STATE remove $Q$ from $C_C$
    \IF{$Q$ is connected successfully}
        \STATE buddycast\_msg\_send $\leftarrow$ \textbf{createBuddycastMsg}()
        \STATE send buddycast\_msg\_send to $Q$
        \STATE receive buddycast\_msg\_recv from $Q$
        \STATE $C_C \leftarrow$ fillPeers(buddycast\_msg\_recv)
        \STATE \textbf{addConnectedPeer}($Q$) \COMMENT{add $Q$ into $C_T$, $C_R$ or $C_U$ according to its similarity}
        \STATE blockPeer($Q$, $B_R$, 4hours)
    \ENDIF

\ENDIF
\ENDLOOP

\end{algorithmic}
\caption{The protocol of an active peer.}
\label{Fig:buddycast_algorithm}
\end{center}
\end{figure*}


%%%%%%%%%%%%%%%%%%%%%%%%%%%%%%%%%%%%%%%
%%%  algorithm of the passive peer  %%%
%%%%%%%%%%%%%%%%%%%%%%%%%%%%%%%%%%%%%%%

\begin{figure*}[ht]
\begin{center}
\begin{algorithmic}[1]

\LOOP
    \STATE receive buddycast\_msg\_recv from $Q$
    \STATE $C_C \leftarrow$ fillPeers(buddycast\_msg\_recv)
    \STATE \textbf{addConnectedPeer}($Q$)
    \STATE blockPeer($Q$, $B_R$, 4hours)
    \STATE buddycast\_msg\_send $\leftarrow$ \textbf{createBuddycastMsg}()
    \STATE send buddycast\_msg\_send to $Q$
    \STATE blockPeer($Q$, $B_S$, 4hours)
    \STATE remove $Q$ from $C_C$
    \STATE $idle\_loops \leftarrow idle\_loops + 1$ \COMMENT{idle for a loop for
    rate control}
\ENDLOOP

\end{algorithmic}
\caption{The protocol of an passive peer.}
\label{Fig:buddycast_algorithm}
\end{center}
\end{figure*}


%%%%%%%%%%%%%%%%%%%%%%%%%%%%%%%%%%%%%%%%%%%%%%%%%
%%  algorithm of creating a buddycast message  %%
%%%%%%%%%%%%%%%%%%%%%%%%%%%%%%%%%%%%%%%%%%%%%%%%%

\begin{figure*}[ht]
\begin{center}
function \textbf{createBuddycastMsg}()
\begin{algorithmic}
    \STATE $My\_Preferences \leftarrow$ the most recently 50 preferences of the active peer
    \STATE $Taste\_Buddies \leftarrow$ all peers from $C_T$
    \STATE $Random\_Peers \leftarrow$ all peers from $C_R$
    \STATE $buddycast\_msg\_send \leftarrow$ create an empty message
    \STATE $buddycast\_msg\_send$ attaches the active peer's address and $My\_Preferences$
    \STATE $buddycast\_msg\_send$ attaches addresses of $Taste\_Buddies$
    \STATE $buddycast\_msg\_send$ attaches at most 10 preferences of each peer in $Taste\_Buddies$
    \STATE $buddycast\_msg\_send$ attaches addresses of $Random\_Peers$
\end{algorithmic}
\caption{The function of creating a buddycast message}
\label{Fig:buddycast_createBuddycastMsg}
\end{center}
\end{figure*}


%%%%%%%%%%%%%%%%%%%%%%%%%%%%%%%%%%%%%%%%%%%%%%%%%%%%%%%%%
%%  algorithm of adding a peer into C_T or C_R or C_U  %%
%%%%%%%%%%%%%%%%%%%%%%%%%%%%%%%%%%%%%%%%%%%%%%%%%%%%%%%%%

\begin{figure*}[ht]
\begin{center}
function \textbf{addConnectedPeer}($Q$)
\begin{algorithmic}
    \IF{$Q$ is connectable}
        \STATE $Sim_Q \leftarrow$ getSimilarity($Q$) \COMMENT{similarity between $Q$ and the active peer}
        \STATE $Min_{Sim} \leftarrow$ similarity of the least similar peer in $C_T$
        \IF{$Sim_Q \geq Min_{Sim}$ \textbf{or} ($C_T$ is not full \textbf{and} $Sim_Q>0$)}
            \STATE $C_T \leftarrow C_T + Q$
            \STATE move the least similar peer to $C_R$ if $C_T$ overloads
        \ELSE
            \STATE $C_R \leftarrow C_R + Q$
            \STATE remove the oldest peer to $C_R$ if $C_R$ overloads
        \ENDIF
    \ELSE
        \STATE $C_U \leftarrow C_U + Q$
    \ENDIF

\end{algorithmic}
\caption{The function of adding a peer into $C_T$ or $C_R$}
\label{Fig:buddycast_addConnectedPeer}
\end{center}
\end{figure*}

"""
"""

BuddyCast 3:
    No preferences for taste buddies; 
    don't accept preferences of taste buddies from incoming message either
    50 recent my prefs + 50 recent collected torrents + 50 ratings
    
Torrent info 
    preferences: Recently downloaded torrents by the user {'seeders','leechers','check time'}
    collected torrents: Recently collected torrents (include Subscribed torrents) 
    #ratings: Recently rated torrents and their ratings (negative rating means this torrent was deleted) 
Taste Buddies 
    permid 
    ip 
    port 
    similarity 
Random Peers 
    permid 
    ip 
    port 
    similarity 

"""

import sys
from random import sample, randint, shuffle
from time import time, gmtime, strftime
from traceback import print_exc,print_stack
from array import array
from bisect import insort
from copy import deepcopy
import gc
import socket

from Tribler.Core.simpledefs import BCCOLPOLICY_SIMPLE
from Tribler.Core.BitTornado.bencode import bencode, bdecode
from Tribler.Core.BitTornado.BT1.MessageID import BUDDYCAST, BARTERCAST, KEEP_ALIVE, VOTECAST, CHANNELCAST
from Tribler.Core.Utilities.utilities import show_permid_short, show_permid,validPermid,validIP,validPort,validInfohash,readableBuddyCastMsg, hostname_or_ip2ip
from Tribler.Core.Utilities.unicode import dunno2unicode
from Tribler.Core.simpledefs import NTFY_ACT_MEET, NTFY_ACT_RECOMMEND, NTFY_MYPREFERENCES, NTFY_INSERT, NTFY_DELETE
from Tribler.Core.NATFirewall.DialbackMsgHandler import DialbackMsgHandler
from Tribler.Core.Overlay.SecureOverlay import OLPROTO_VER_FIRST, OLPROTO_VER_SECOND, OLPROTO_VER_THIRD, OLPROTO_VER_FOURTH, OLPROTO_VER_FIFTH, OLPROTO_VER_SIXTH, OLPROTO_VER_SEVENTH, OLPROTO_VER_EIGHTH, OLPROTO_VER_ELEVENTH, OLPROTO_VER_FIFTEENTH, OLPROTO_VER_CURRENT, OLPROTO_VER_LOWEST
from Tribler.Core.CacheDB.sqlitecachedb import bin2str, str2bin
from similarity import P2PSim_Single, P2PSim_Full, P2PSimColdStart
from TorrentCollecting import SimpleTorrentCollecting   #, TiT4TaTTorrentCollecting
from Tribler.Core.Statistics.Logger import OverlayLogger
from Tribler.Core.Statistics.Crawler import Crawler
from Tribler.Core.Session import Session

from threading import currentThread

from bartercast import BarterCastCore
from votecast import VoteCastCore
from channelcast import ChannelCastCore

DEBUG = False   # for errors
debug = False # for status
debugnic = False # for my temporary outputs
unblock = 0

# Nicolas: 10 KByte -- I set this to 1024 KByte.     
# The term_id->term dictionary can become almost arbitrarily long
# would be strange if buddycast stopped working once a user has done a lot of searches... 
#
# Arno, 2009-03-06: Too big: we don't want every peer to send out 1 MB messages 
# every 15 secs. Set to 100K
#
# Nicolas, 2009-03-06: Ok this was really old. 10k in fact is enough with the new constraints on clicklog data
MAX_BUDDYCAST_LENGTH = 10*1024    

REMOTE_SEARCH_PEER_NTORRENTS_THRESHOLD = 100    # speedup finding >=4.1 peers in this version

# used for datahandler.peers
PEER_SIM_POS = 0
PEER_LASTSEEN_POS = 1
#PEER_PREF_POS = 2 #not needed since new similarity function

def now():
    return int(time())

def ctime(t):
    return strftime("%Y-%m-%d.%H:%M:%S", gmtime(t))

def validBuddyCastData(prefxchg, nmyprefs=50, nbuddies=10, npeers=10, nbuddyprefs=10, selversion=0):
    
    #
    #
    # Arno: TODO: make check version dependent
    #
    #
    
    def validPeer(peer):
        validPermid(peer['permid'])
        validIP(peer['ip'])
        validPort(peer['port'])

    def validHisPeer(peer):
        validIP(peer['ip'])
        validPort(peer['port'])

    
    def validPref(pref, num):
        if not (isinstance(prefxchg, list) or isinstance(prefxchg, dict)):
            raise RuntimeError, "bc: invalid pref type " + str(type(prefxchg))
        if num > 0 and len(pref) > num:
            raise RuntimeError, "bc: length of pref exceeds " + str((len(pref), num))
        for p in pref:
            validInfohash(p)
            
    validHisPeer(prefxchg)
    if not (isinstance(prefxchg['name'], str)):
        raise RuntimeError, "bc: invalid name type " + str(type(prefxchg['name']))
    
    # Nicolas: create a validity check that doesn't have to know about the version
    # just found out this function is not called anymore. well if it gets called one day, it should handle both
    prefs = prefxchg['preferences']
    if prefs:
        # >= OLPROTO_VER_EIGHT
        if type(prefs[0])==list:
            # list of lists: this is the new wire protocol. entry 0 of each list contains infohash
            validPref([pref[0] for pref in prefs], nmyprefs)
        else:
            # old style
            validPref(prefs, nmyprefs)
    
    if len(prefxchg['taste buddies']) > nbuddies:
        raise RuntimeError, "bc: length of prefxchg['taste buddies'] exceeds " + \
                str(len(prefxchg['taste buddies']))
    for b in prefxchg['taste buddies']:
        validPeer(b)
        #validPref(b['preferences'], nbuddyprefs)    # not used from version 4 
        
    if len(prefxchg['random peers']) > npeers:
        raise RuntimeError, "bc: length of random peers " + \
                str(len(prefxchg['random peers']))
    for b in prefxchg['random peers']:
        validPeer(b)
        
    if 'collected torrents' in prefxchg:
        # 'collected torrents' must contain a list with 20 byte infohashes
        if not isinstance(prefxchg['collected torrents'], list):
            raise RuntimeError, "bc: invalid 'collected torrents' type " + str(type(prefxchg['collected torrents']))
        for value in prefxchg['collected torrents']:
            if selversion >= OLPROTO_VER_ELEVENTH:
                if not isinstance(value, list):
                    raise RuntimeError, "bc: invalid 'collected torrents' type of list elem should be list, not " + str(type(value))
                # infohash
                # number of seeders
                # number of leechers
                # age of checking
                # number of sources seen
                if len(value) != 5:
                    raise RuntimeError, "bc: invalid 'collected torrents' length of list elem should be 5"
                infohash = value[0]
                seeders = value[1]
                leechers = value[2]
                age = value[3]
                sources = value[4]
                if not len(infohash) == 20:
                    raise RuntimeError, "bc: invalid infohash length " + str(len(infohash))
            else: 
                infohash = value
                if not isinstance(infohash, str):
                    raise RuntimeError, "bc: invalid infohash type " + str(type(infohash))
                if not len(infohash) == 20:
                    raise RuntimeError, "bc: invalid infohash length " + str(len(infohash))
        
    # ProxyService_
    if selversion >= OLPROTO_VER_FIFTEENTH:
        try:
            if not isinstance(prefxchg['services'], int):
                raise RuntimeError, "bc: invalid 'services' type " + str(type(prefxchg['services']))
        except:
            raise RuntimeError, "bc: invalid message: no services information"
    return True
    # _ProxyService


class BuddyCastFactory:
    __single = None
    
    def __init__(self, superpeer=False, log=''):
        if BuddyCastFactory.__single:
            raise RuntimeError, "BuddyCastFactory is singleton"
        BuddyCastFactory.__single = self 
        self.registered = False
        self.buddycast_core = None
        self.buddycast_interval = 15    # MOST IMPORTANT PARAMETER
        self.superpeer = superpeer
        self.log = log
        self.running = False
        self.data_handler = None
        self.started = False    # did call do_buddycast() at least once 
        self.max_peers = 2500   # was 2500
        self.ranonce = False # Nicolas: had the impression that BuddyCast can be tested more reliably if I wait until it has gone through buddycast_core.work() successfully once
        if self.superpeer:
            print >>sys.stderr,"bc: Starting in SuperPeer mode"
        
    def getInstance(*args, **kw):
        if BuddyCastFactory.__single is None:
            BuddyCastFactory(*args, **kw)
        return BuddyCastFactory.__single
    getInstance = staticmethod(getInstance)
    
    def register(self, overlay_bridge, launchmany, errorfunc, 
                 metadata_handler, torrent_collecting_solution, running,
                 max_peers=2500,amcrawler=False):
        if self.registered:
            return
        self.overlay_bridge = overlay_bridge
        self.launchmany = launchmany
        self.metadata_handler = metadata_handler
        self.torrent_collecting_solution = torrent_collecting_solution
        self.errorfunc = errorfunc
        
        # BuddyCast is always started, but only active when this var is set.
        self.running = bool(running)
        self.max_peers = max_peers
        self.amcrawler = amcrawler
        
        self.registered = True

    def register2(self):
        # Arno: only start using overlay thread when normal init is finished to
        # prevent concurrencty on singletons
        if self.registered:
            if debug:
                print >> sys.stderr, "bc: Register BuddyCast", currentThread().getName()
            self.overlay_bridge.add_task(self.olthread_register, 0)

    def olthread_register(self, start=True):
        if debug:
            print >> sys.stderr, "bc: OlThread Register", currentThread().getName()
            
        self.data_handler = DataHandler(self.launchmany, self.overlay_bridge, max_num_peers=self.max_peers) 
        
        # ARNOCOMMENT: get rid of this dnsindb / get_dns_from_peerdb abuse off SecureOverlay
        self.bartercast_core = BarterCastCore(self.data_handler, self.overlay_bridge, self.log, self.launchmany.secure_overlay.get_dns_from_peerdb)
        
        self.votecast_core = VoteCastCore(self.data_handler, self.overlay_bridge, self.launchmany.session, self.getCurrrentInterval, self.log, self.launchmany.secure_overlay.get_dns_from_peerdb)
        self.channelcast_core = ChannelCastCore(self.data_handler, self.overlay_bridge, self.launchmany.session, self.getCurrrentInterval, self.log, self.launchmany.secure_overlay.get_dns_from_peerdb)
            
        self.buddycast_core = BuddyCastCore(self.overlay_bridge, self.launchmany, 
               self.data_handler, self.buddycast_interval, self.superpeer,
               self.metadata_handler, self.torrent_collecting_solution, self.bartercast_core, self.votecast_core, self.channelcast_core, self.log, self.amcrawler)
        
        self.data_handler.register_buddycast_core(self.buddycast_core)
        
        if start:
            self.start_time = now()
            # Arno, 2007-02-28: BC is now started self.buddycast_interval after client
            # startup. This is assumed to give enough time for UPnP to open the firewall
            # if any. So when you change this time, make sure it allows for UPnP to
            # do its thing, or add explicit coordination between UPnP and BC.
            # See BitTornado/launchmany.py
            self.overlay_bridge.add_task(self.data_handler.postInit, 0)
            self.overlay_bridge.add_task(self.doBuddyCast, 0.1)
            # Arno: HYPOTHESIS: if set to small, we'll only ask superpeers at clean start.
            if self.data_handler.torrent_db.size() > 0:
                waitt = 1.0
            else:
                waitt = 3.0
            self.overlay_bridge.add_task(self.data_handler.initRemoteSearchPeers,waitt)
            
<<<<<<< HEAD
            #Nitin: While booting up, we try to update the channels that we are subscribed to
            #       after 30 seconds initially and later, at every 2 hour interval
            #Niels: Changed this to 30 to prevent to much going on at startup 
            self.overlay_bridge.add_task(self.channelcast_core.updateMySubscribedChannels, 30)
=======
            #Niels, let buddycast try to connect to some peers, then schedule a call to update subscribed channels
            #We assume here that buddycast connects to 20 peers, but we wait an additional 30s to start requesting
            waitsub = self.getCurrrentInterval() * 20
            waitsub += 30
            self.overlay_bridge.add_task(self.channelcast_core.updateMySubscribedChannels, waitsub)
>>>>>>> 16bedadc
            
            print >> sys.stderr, "BuddyCast starts up",waitt
        
    def doBuddyCast(self):
        if not self.running:
            return
        
        if debug:
            print >>sys.stderr,"bc: doBuddyCast!", currentThread().getName()
        
        # Reschedule ourselves for next round
        buddycast_interval = self.getCurrrentInterval()
        self.overlay_bridge.add_task(self.doBuddyCast, buddycast_interval)
        if not self.started:
            self.started = True
        # Do our thang.
        self.buddycast_core.work()
        self.ranonce = True # Nicolas: now we can start testing and stuff works better
        
    def pauseBuddyCast(self):
        self.running = False
        
    def restartBuddyCast(self):
        if self.registered and not self.running:
            self.running = True
            self.doBuddyCast()
        
    def getCurrrentInterval(self):
        """
        install [#(peers - superpeers)==0] & start < 2min: interval = 1
        start < 30min: interval = 5
        start > 24hour: interval = 60
        other: interval = 15
        """
        
        #return 3    ### DEBUG, remove it before release!!
        
        past = now() - self.start_time
        if past < 2*60:
            if len(self.buddycast_core.connected_connectable_peers)<10:
                interval = 0.2                
            elif self.data_handler.get_npeers() < 20:
                interval = 2
            else:
                interval = 5
        elif past < 30*60:
            if len(self.buddycast_core.connected_connectable_peers)<10:
                interval = 2
            else:                        
                interval = 5
        elif past > 24*60*60:
            interval = 60
        else:
            interval = 15
        return interval
        
        
    def handleMessage(self, permid, selversion, message):
        
        if not self.registered or not self.running:
            if DEBUG:
                print >> sys.stderr, "bc: handleMessage got message, but we're not enabled or running"
            return False
        
        t = message[0]
        
        if t == BUDDYCAST:
            return self.gotBuddyCastMessage(message[1:], permid, selversion)
        elif t == KEEP_ALIVE:
            if message[1:] == '':
                return self.gotKeepAliveMessage(permid)
            else:
                return False
            
        elif t == VOTECAST:
            if DEBUG:
                print >> sys.stderr, "bc: Received votecast message"
            if self.votecast_core != None:
                return self.votecast_core.gotVoteCastMessage(message[1:], permid, selversion)
 
        elif t == CHANNELCAST:
            if DEBUG:
                print >> sys.stderr, "bc: Received channelcast message"
            if self.channelcast_core != None:
                return self.channelcast_core.gotChannelCastMessage(message[1:], permid, selversion)           
                
        elif t == BARTERCAST:
            if DEBUG:
                print >> sys.stderr, "bc: Received bartercast message"
            if self.bartercast_core != None:
                return self.bartercast_core.gotBarterCastMessage(message[1:], permid, selversion)
            
        else:
            if DEBUG:
                print >> sys.stderr, "bc: wrong message to buddycast", ord(t), "Round", self.buddycast_core.round
            return False
        
    def gotBuddyCastMessage(self, msg, permid, selversion):
        if self.registered and self.running:
            return self.buddycast_core.gotBuddyCastMessage(msg, permid, selversion)
        else:
            return False
    
    def gotKeepAliveMessage(self, permid):
        if self.registered and self.running:
            return self.buddycast_core.gotKeepAliveMessage(permid)
        else:
            return False
    
    def handleConnection(self,exc,permid,selversion,locally_initiated):
        
        if DEBUG:
            print >> sys.stderr, "bc: handleConnection",exc,show_permid_short(permid),selversion,locally_initiated,currentThread().getName()

        if not self.registered:
            return
            
        if DEBUG:
            nconn = 0
            conns = self.buddycast_core.connections
            print >> sys.stderr, "\nbc: conn in buddycast", len(conns)
            for peer_permid in conns:
                _permid = show_permid_short(peer_permid)
                nconn += 1
                print >> sys.stderr, "bc: ", nconn, _permid, conns[peer_permid]
                
        if self.running or exc is not None:    # if not running, only close connection
            self.buddycast_core.handleConnection(exc,permid,selversion,locally_initiated)
            
    def addMyPref(self, torrent):
        """ Called by OverlayThread (as should be everything) """
        if self.registered:
            self.data_handler.addMyPref(torrent)
        
    def delMyPref(self, torrent):
        if self.registered:
            self.data_handler.delMyPref(torrent)

        
    
class BuddyCastCore:
     
    TESTASSERVER = False # for unit testing
    
    def __init__(self, overlay_bridge, launchmany, data_handler, 
                 buddycast_interval, superpeer, 
                 metadata_handler, torrent_collecting_solution, bartercast_core, votecast_core, channelcast_core, log=None, amcrawler=False):
        self.overlay_bridge = overlay_bridge
        self.launchmany = launchmany
        self.data_handler = data_handler
        self.buddycast_interval = buddycast_interval
        self.superpeer = superpeer
        #print_stack()
        #print >> sys.stderr, 'debug buddycast'
        #superpeer    # change it for superpeers
        #self.superpeer_set = Set(self.data_handler.getSuperPeers())
        self.log = log
        self.dialback = DialbackMsgHandler.getInstance()

        self.ip = self.data_handler.getMyIp()
        self.port = self.data_handler.getMyPort()
        self.permid = self.data_handler.getMyPermid()
        self.nameutf8 = self.data_handler.getMyName().encode("UTF-8")
        
        # --- parameters ---
        #self.timeout = 5*60
        self.block_interval = 4*60*60   # block interval for a peer to buddycast
        self.short_block_interval = 4*60*60    # block interval if failed to connect the peer
        self.num_myprefs = 50       # num of my preferences in buddycast msg 
        self.max_collected_torrents = 50    # num of recently collected torrents (from BuddyCast 3)
        self.num_tbs = 10           # num of taste buddies in buddycast msg 
        self.num_tb_prefs = 10      # num of taset buddy's preferences in buddycast msg 
        self.num_rps = 10           # num of random peers in buddycast msg  
        # time to check connection and send keep alive message
        #self.check_connection_round = max(1, 120/self.buddycast_interval)    
        self.max_conn_cand = 100 # max number of connection candidates
        self.max_conn_tb = 10    # max number of connectable taste buddies
        self.max_conn_rp = 10    # max number of connectable random peers
        self.max_conn_up = 10    # max number of unconnectable peers
        self.bootstrap_num = 10   # max number of peers to fill when bootstrapping
        self.bootstrap_interval = 5*60    # 5 min
        self.network_delay = self.buddycast_interval*2    # 30 seconds
        self.check_period = 120    # how many seconds to send keep alive message and check updates
        self.num_search_cand = 10 # max number of remote search peer candidates
        self.num_remote_peers_in_msg = 2 # number of remote search peers in msg
        
        # --- memory ---
        self.send_block_list = {}           # permid:unlock_time 
        self.recv_block_list = {}
        self.connections = {}               # permid: overlay_version
        self.connected_taste_buddies = []   # [permid]
        self.connected_random_peers = []    # [permid]
        self.connected_connectable_peers = {}    # permid: {'connect_time', 'ip', 'port', 'similarity', 'oversion', 'num_torrents'} 
        self.connected_unconnectable_peers = {}    # permid: connect_time
        self.connection_candidates = {}     # permid: last_seen
        self.remote_search_peer_candidates = []    # [last_seen,permid,selversion], sorted, the first one in the list is the oldest one
        
        # --- stats ---
        self.target_type = 0
        self.next_initiate = 0
        self.round = 0     # every call to work() is a round
        self.bootstrapped = False    # bootstrap once every 1 hours
        self.bootstrap_time = 0  # number of times to bootstrap
        self.total_bootstrapped_time = 0
        self.last_bootstrapped = now()    # bootstrap time of the last time
        self.start_time = now()
        self.last_check_time = 0
        
        # --- dependent modules ---
        self.metadata_handler = metadata_handler
        self.torrent_collecting = None
        if torrent_collecting_solution == BCCOLPOLICY_SIMPLE:
            self.torrent_collecting = SimpleTorrentCollecting(metadata_handler, data_handler)

        # -- misc ---
        self.dnsindb = launchmany.secure_overlay.get_dns_from_peerdb
        if self.log:
            self.overlay_log = OverlayLogger.getInstance(self.log)
            
        # Bartercast
        self.bartercast_core = bartercast_core
        #self.bartercast_core.buddycast_core = self    

        self.votecast_core = votecast_core
        self.channelcast_core = channelcast_core

        # Crawler
        self.amcrawler = amcrawler
        
        # ProxyService_
        self.proxy_peer_handler = None
        #_ ProxyService
        
    # ProxyService_
    #
    def register_proxy_peer_handler(self, proxy_peer_handler):
        self.proxy_peer_handler = proxy_peer_handler
    #
    # _ProxyService
                            
    def get_peer_info(self, target_permid, include_permid=True):
        
        if not target_permid:
            return ' None '
        dns = self.dnsindb(target_permid)
        if not dns:
            return ' None '
        try:
            ip = dns[0]
            port = dns[1]
            sim = self.data_handler.getPeerSim(target_permid)
            if include_permid:
                s_pid = show_permid_short(target_permid)
                return ' %s %s:%s %.3f ' % (s_pid, ip, port, sim)
            else:
                return ' %s:%s %.3f' % (ip, port, sim)
        except:
            return ' ' + repr(dns) + ' '
        
    def work(self):
        """
            The worker of buddycast epidemic protocol.
            In every round, it selects a target and initates a buddycast exchange,
            or idles due to replying messages in the last rounds.
        """
        
        try:
            self.round += 1
            if DEBUG:
                print >> sys.stderr, 'bc: Initiate exchange'
            self.print_debug_info('Active', 2)
            if self.log:
                nPeer, nPref, nCc, nBs, nBr, nSO, nCo, nCt, nCr, nCu = self.get_stats()
                self.overlay_log('BUCA_STA', self.round, (nPeer,nPref,nCc), (nBs,nBr), (nSO,nCo), (nCt,nCr,nCu))
        
            self.print_debug_info('Active', 3)
            #print >> sys.stderr, 'bc: ************ working buddycast 2'
            self.updateSendBlockList()
            
            _now = now()
            if _now - self.last_check_time >= self.check_period:
                self.print_debug_info('Active', 4)
                self.keepConnections()
                #self.data_handler.checkUpdate()
                gc.collect()
                self.last_check_time = _now
            
            if self.next_initiate > 0:
                # It replied some meesages in the last rounds, so it doesn't initiate Buddycast
                self.print_debug_info('Active', 6)
                self.next_initiate -= 1
            else:
                if len(self.connection_candidates) == 0:
                    self.booted = self._bootstrap(self.bootstrap_num)
                    self.print_debug_info('Active', 9)
        
                # It didn't reply any message in the last rounds, so it can initiate BuddyCast
                if len(self.connection_candidates) > 0:
                    r, target_permid = self.selectTarget()
                    self.print_debug_info('Active', 11, target_permid, r=r)
                    self.startBuddyCast(target_permid)
                
            if debug:
                print
        except:
            print_exc()
        
     # -------------- bootstrap -------------- #
    def _bootstrap(self, number):
        """ Select a number of peers from recent online peers which are not
            in send_block_list to fill connection_candidates.
            When to call this function is an issue to study.
        """
        
        _now = now()
        # bootstrapped recently, so wait for a while
        if self.bootstrapped and _now - self.last_bootstrapped < self.bootstrap_interval:
            self.bootstrap_time = 0    # let it read the most recent peers next time
            return -1
        
        #ARNODB: self.data_handler.peers is a map from peer_id to something, i.e., not
        # permid. send_block_list is a list of permids
        send_block_list_ids = []
        for permid in self.send_block_list:
            peer_id = self.data_handler.getPeerID(permid)
            send_block_list_ids.append(peer_id)
        
        target_cands_ids = set(self.data_handler.peers) - set(send_block_list_ids)
        recent_peers_ids = self.selectRecentPeers(target_cands_ids, number, 
                                              startfrom=self.bootstrap_time*number)
        
        for peer_id in recent_peers_ids:
            last_seen = self.data_handler.getPeerIDLastSeen(peer_id)
            self.addConnCandidate(self.data_handler.getPeerPermid(peer_id), last_seen)
        self.limitConnCandidate()
        
        self.bootstrap_time += 1
        self.total_bootstrapped_time += 1
        self.last_bootstrapped = _now
        if len(self.connection_candidates) < self.bootstrap_num:
            self.bootstrapped = True    # don't reboot until self.bootstrap_interval later
        else:  
            self.bootstrapped = False    # reset it to allow read more peers if needed
        return 1

    def selectRecentPeers(self, cand_ids, number, startfrom=0):
        """ select a number of most recently online peers
        @return a list of peer_ids
        """
        
        if not cand_ids:
            return []
        peerids = []
        last_seens = []
        for peer_id in cand_ids:
            peerids.append(peer_id)
            last_seens.append(self.data_handler.getPeerIDLastSeen(peer_id))
        npeers = len(peerids)
        if npeers == 0:
            return []
        aux = zip(last_seens, peerids)
        aux.sort()
        aux.reverse()
        peers = []
        i = 0
        
        # roll back when startfrom is bigger than npeers
        startfrom = startfrom % npeers    
        endat = startfrom + number
        for _, peerid in aux[startfrom:endat]:
            peers.append(peerid)
        return peers
            
    def addConnCandidate(self, peer_permid, last_seen):
        """ add a peer to connection_candidates, and only keep a number of
            the most fresh peers inside.
        """
        
        if self.isBlocked(peer_permid, self.send_block_list) or peer_permid == self.permid:
            return
        self.connection_candidates[peer_permid] = last_seen
        
    def limitConnCandidate(self):
        if len(self.connection_candidates) > self.max_conn_cand:
            tmp_list = zip(self.connection_candidates.values(),self.connection_candidates.keys())
            tmp_list.sort()
            while len(self.connection_candidates) > self.max_conn_cand:
                ls,peer_permid = tmp_list.pop(0)
                self.removeConnCandidate(peer_permid)
        
    def removeConnCandidate(self, peer_permid):
        if peer_permid in self.connection_candidates:
            self.connection_candidates.pop(peer_permid)
        
    # -------------- routines in each round -------------- #
    def updateSendBlockList(self):
        """ Remove expired peers in send block list """
        
        _now = now()
        for p in self.send_block_list.keys():    # don't call isBlocked() for performance reason
            if _now >= self.send_block_list[p] - self.network_delay:
                if debug:
                    print >>sys.stderr,"bc: *** unblock peer in send block list" + self.get_peer_info(p) + \
                        "expiration:", ctime(self.send_block_list[p])
                self.send_block_list.pop(p)
                    
    def keepConnections(self):
        """ Close expired connections, and extend the expiration of 
            peers in connection lists
        """

        timeout_list = []
        for peer_permid in self.connections:
            # we don't close connection here, because if no incoming msg,
            # sockethandler will close connection in 5-6 min.
            
            if (peer_permid in self.connected_connectable_peers or \
                 peer_permid in self.connected_unconnectable_peers):   
                timeout_list.append(peer_permid)

        # 04/08/10 boudewijn: a crawler can no longer disconnect.
        # Staying connected means that the crawler is returned in
        # buddycast messages, otherwise not.
        for peer_permid in timeout_list:
            self.sendKeepAliveMsg(peer_permid)
                
    def sendKeepAliveMsg(self, peer_permid):
        """ Send keep alive message to a peer, and extend its expiration """
        
        if self.isConnected(peer_permid):
            overlay_protocol_version = self.connections[peer_permid]
            if overlay_protocol_version >= OLPROTO_VER_THIRD:
                # From this version, support KEEP_ALIVE message in secure overlay
                keepalive_msg = ''
                self.overlay_bridge.send(peer_permid, KEEP_ALIVE+keepalive_msg, 
                                     self.keepaliveSendCallback)
            if debug:
                print >>sys.stderr,"bc: *** Send keep alive to peer", self.get_peer_info(peer_permid),  \
                    "overlay version", overlay_protocol_version
        
    def isConnected(self, peer_permid):
        return peer_permid in self.connections
    
    def keepaliveSendCallback(self, exc, peer_permid, other=0):        
        if exc is None:
            pass
        else:
            if debug:
                print >> sys.stderr, "bc: error - send keep alive msg", exc, \
                self.get_peer_info(peer_permid), "Round", self.round
            self.closeConnection(peer_permid, 'keepalive:'+str(exc))
        
    def gotKeepAliveMessage(self, peer_permid):
        if self.isConnected(peer_permid):
            if debug:
                print >> sys.stderr, "bc: Got keep alive from", self.get_peer_info(peer_permid)
            # 04/08/10 boudewijn: a crawler can no longer disconnect.
            # Staying connected means that the crawler is returned in
            # buddycast messages, otherwise not.
            return True
        else:
            if DEBUG:
                print >> sys.stderr, "bc: error - got keep alive from a not connected peer. Round", \
                    self.round
            return False
        
    # -------------- initiate buddycast, active thread -------------- #
    # ------ select buddycast target ------ #
    def selectTarget(self):
        """ select a most similar taste buddy or a most likely online random peer 
            from connection candidates list by 50/50 chance to initate buddycast exchange.
        """
        
        def selectTBTarget():
            # Select the most similar taste buddy 
            max_sim = (-1, None)
            for permid in self.connection_candidates:
                peer_id = self.data_handler.getPeerID(permid)
                if peer_id:
                    sim = self.data_handler.getPeerSim(permid)
                    max_sim = max(max_sim, (sim, permid))
            selected_permid = max_sim[1]
            if selected_permid is None:
                return None
            else:
                return selected_permid
            
        def selectRPTarget():
            # Randomly select a random peer 
            selected_permid = None
            while len(self.connection_candidates) > 0:
                selected_permid = sample(self.connection_candidates, 1)[0]
                selected_peer_id = self.data_handler.getPeerID(selected_permid)
                if selected_peer_id is None:
                    self.removeConnCandidate(selected_permid)
                    selected_permid = None
                elif selected_peer_id:
                    break
                
            return selected_permid
    
        self.target_type = 1 - self.target_type
        if self.target_type == 0:  # select a taste buddy
            target_permid = selectTBTarget()
        else:       # select a random peer
            target_permid = selectRPTarget()

        return self.target_type, target_permid
    
    # ------ start buddycast exchange ------ #
    def startBuddyCast(self, target_permid):
        """ Connect to a peer, create a buddycast message and send it """
        
        if not target_permid or target_permid == self.permid:
            return
        
        if not self.isBlocked(target_permid, self.send_block_list):
            if debug:
                print >> sys.stderr, 'bc: connect a peer', show_permid_short(target_permid), currentThread().getName()
            self.overlay_bridge.connect(target_permid, self.buddycastConnectCallback)
                        
            self.print_debug_info('Active', 12, target_permid)
            if self.log:
                dns = self.dnsindb(target_permid)
                if dns:
                    ip,port = dns
                    self.overlay_log('CONN_TRY', ip, port, show_permid(target_permid))
            
            # always block the target for a while not matter succeeded or not
            #self.blockPeer(target_permid, self.send_block_list, self.short_block_interval)
            self.print_debug_info('Active', 13, target_permid)

            # remove it from candidates no matter if it has been connected
            self.removeConnCandidate(target_permid)
            self.print_debug_info('Active', 14, target_permid)

        else:
            if DEBUG:
                print >> sys.stderr, 'buddycast: peer', self.get_peer_info(target_permid), \
                    'is blocked while starting buddycast to it.', "Round", self.round
        
    def buddycastConnectCallback(self, exc, dns, target_permid, selversion):
        if exc is None:
            self.addConnection(target_permid, selversion, True)

            ## Create message depending on selected protocol version
            try:
                # 04/08/10 boudewijn: the self.isConnected check fails
                # in certain threading conditions, namely when the
                # callback to self.buddycastConnectCallback is made
                # before the callback to self.handleConnection where
                # the peer is put in the connection list.  However,
                # since self.buddycastConnectCallback already
                # indicates a successfull connection, this check is
                # not needed.
                # if not self.isConnected(target_permid):
                #     if debug:
                #         raise RuntimeError, 'buddycast: not connected while calling connect_callback'
                #     return
                
                self.print_debug_info('Active', 15, target_permid, selversion)
                        
                self.createAndSendBuddyCastMessage(target_permid, selversion, active=True)

            except:
                print_exc()
                print >> sys.stderr, "bc: error in reply buddycast msg",\
                    exc, dns, show_permid_short(target_permid), selversion, "Round", self.round, 

        else:
            if debug:
                print >> sys.stderr, "bc: warning - connecting to",\
                    show_permid_short(target_permid),exc,dns, ctime(now())
                    
    def createAndSendBuddyCastMessage(self, target_permid, selversion, active):
        
        #print >>sys.stderr,"bc: SENDING BC to",show_permid_short(target_permid)
        #target_permid ="""MFIwEAYHKoZIzj0CAQYFK4EEABoDPgAEAGbSaE3xVUvdMYGkj+x/mE24f/f4ZId7kNPVkALbAa2bQNjCKRDSPt+oE1nzr7It/CfxvCTK+sjOYAjr""" 
        
        #selversion = 12 # for test
        
        buddycast_data = self.createBuddyCastMessage(target_permid, selversion)
        if debug:
            print >> sys.stderr, "bc: createAndSendBuddyCastMessage", len(buddycast_data), currentThread().getName()
        try:
            buddycast_data['permid'] = self.permid
            #validBuddyCastData(buddycast_data, self.num_myprefs, 
            #                       self.num_tbs, self.num_rps, self.num_tb_prefs)
            buddycast_data.pop('permid')
            buddycast_msg = bencode(buddycast_data)
        except:
            print_exc()
            print >> sys.stderr, "error buddycast_data:", buddycast_data
            return
            
        if active:
            self.print_debug_info('Active', 16, target_permid)
        else:
            self.print_debug_info('Passive', 6, target_permid)
            
        self.overlay_bridge.send(target_permid, BUDDYCAST+buddycast_msg, self.buddycastSendCallback)
        self.blockPeer(target_permid, self.send_block_list, self.short_block_interval)
        self.removeConnCandidate(target_permid)        
        
        if debug:
            print >> sys.stderr, '****************--------------'*2
            print >> sys.stderr, 'sent buddycast message to', show_permid_short(target_permid), len(buddycast_msg)
        
        if active:
            self.print_debug_info('Active', 17, target_permid)
        else:
            self.print_debug_info('Passive', 7, target_permid)
        
        # Bartercast
        if self.bartercast_core != None and active:
            try:
                self.bartercast_core.createAndSendBarterCastMessage(target_permid, selversion, active)
            except:
                print_exc()
            
        if self.log:
            dns = self.dnsindb(target_permid)
            if dns:
                ip,port = dns
                if active:
                    MSG_ID = 'ACTIVE_BC'
                else:
                    MSG_ID = 'PASSIVE_BC'
                msg = repr(readableBuddyCastMsg(buddycast_data,selversion))    # from utilities
                self.overlay_log('SEND_MSG', ip, port, show_permid(target_permid), selversion, MSG_ID, msg)
                
        #print >>sys.stderr,"bc: Created BC",`buddycast_data`
                
        return buddycast_data # Nicolas: for testing
                
    def createBuddyCastMessage(self, target_permid, selversion, target_ip=None, target_port=None):
        """ Create a buddycast message for a target peer on selected protocol version """
        # Nicolas: added manual target_ip, target_port parameters for testing
        ## Test 
        try:
            target_ip,target_port = self.dnsindb(target_permid)    
        except:
            if not self.TESTASSERVER:
                raise # allow manual ips during unit-testing if dnsindb fails
        if not target_ip or not target_port:
            return {}
        
        my_pref = self.data_handler.getMyLivePreferences(selversion, self.num_myprefs)       #[pref]
        
        if debug:
            print >> sys.stderr, " bc:Amended preference list is:", str(my_pref)
            
        taste_buddies = self.getTasteBuddies(self.num_tbs, self.num_tb_prefs, target_permid, target_ip, target_port, selversion)
        random_peers = self.getRandomPeers(self.num_rps, target_permid, target_ip, target_port, selversion)    #{peer:last_seen}
        buddycast_data = {'ip':self.ip,
                         'port':self.port,
                         'name':self.nameutf8,
                         'preferences':my_pref,
                         'taste buddies':taste_buddies, 
                         'random peers':random_peers}
        
        if selversion >= OLPROTO_VER_THIRD:
            # From this version, add 'connectable' entry in buddycast message
            connectable = self.isConnectable()
            buddycast_data['connectable'] = connectable
        
        if selversion >= OLPROTO_VER_FOURTH:
            recent_collect = self.metadata_handler.getRecentlyCollectedTorrents(self.max_collected_torrents, selversion)
                            
            buddycast_data['collected torrents'] = recent_collect
        
        if selversion >= OLPROTO_VER_SIXTH:
            npeers = self.data_handler.get_npeers()
            ntorrents = self.data_handler.get_ntorrents()
            nmyprefs = self.data_handler.get_nmyprefs()
            buddycast_data['npeers'] = npeers
            buddycast_data['nfiles'] = ntorrents
            buddycast_data['ndls'] = nmyprefs
            
        # ProxyService_
        #
        if selversion >= OLPROTO_VER_FIFTEENTH:
            session = Session.get_instance()
            myservices = session.get_active_services()
            buddycast_data['services'] = myservices
            print "Sending BC for OL version", selversion
        #
        # _ProxyService
            
        return buddycast_data

    def getTasteBuddies(self, ntbs, ntbprefs, target_permid, target_ip, target_port, selversion):
        """ Randomly select a number of peers from connected_taste_buddies. """
        
        if not self.connected_taste_buddies:
            return []
        tb_list = self.connected_taste_buddies[:]
        if target_permid in tb_list:
            tb_list.remove(target_permid)

        peers = []
        for permid in tb_list:    
            # keys = ('ip', 'port', 'oversion', 'num_torrents')
            peer = deepcopy(self.connected_connectable_peers[permid])
            if peer['ip'] == target_ip and peer['port'] == target_port:
                continue
            peer['similarity'] = self.data_handler.getPeerSim(permid)
            peer['permid'] = permid
            # Arno, 2010-01-28: St*pid Unicode handling causes IP addresses to be Unicode, fix.
            peer['ip'] = str(peer['ip'])
            peers.append(peer)
        
#        peers = self.data_handler.getPeers(tb_list, ['permid', 'ip', 'port', 'similarity', 'oversion', 'num_torrents'])
#        # filter peers with the same ip and port
#        peers = filter(lambda p:p['ip']!=target_ip or int(p['port'])!=target_port, peers)
#        
#        for i in range(len(peers)):
#            peers[i]['port'] = int(peers[i]['port'])
            
        # In overlay version 2, buddycast has 'age' field
        if selversion <= OLPROTO_VER_SECOND:
            for i in range(len(peers)):
                peers[i]['age'] = 0
            
        # In overlay version 2 and 3, buddycast doesn't have similarity field, and taste buddy has preferences
        if selversion <= OLPROTO_VER_THIRD:
            for i in range(len(peers)):
                peers[i].pop('similarity')
                peers[i]['preferences'] = []    # don't support from now on
        
        # From overlay version 4, buddycast includes similarity for peers
        if selversion >= OLPROTO_VER_FOURTH:
            for i in range(len(peers)):
                peers[i]['similarity'] = int(peers[i]['similarity']+0.5)    # bencode doesn't accept float type
        
        # Every peer >= 6 in message attachs nfiles and oversion for remote search from version 6
        for i in range(len(peers)):
            oversion = peers[i].pop('oversion')
            nfiles = peers[i].pop('num_torrents')
            if selversion >= OLPROTO_VER_SIXTH and oversion >= OLPROTO_VER_SIXTH and nfiles >= REMOTE_SEARCH_PEER_NTORRENTS_THRESHOLD:
                peers[i]['oversion'] = oversion
                # ascribe it to the inconsistent name of the same concept in msg and db
                peers[i]['nfiles'] = nfiles
        
        # ProxyService_
        #
        if selversion >= OLPROTO_VER_FIFTEENTH:
            for i in range(len(peers)):
                peers[i]['services'] = self.data_handler.getPeerServices(peers[i]['permid'])
        #
        # _ProxyService

        return peers
    
    def getRandomPeers(self, nrps, target_permid, target_ip, target_port, selversion):
        """ Randomly select a number of peers from connected_random_peers. """
        
        if not self.connected_random_peers:
            return []
        rp_list = self.connected_random_peers[:]
        
        # From version 6, two (might be offline) remote-search-peers must be included in msg
        if selversion >= OLPROTO_VER_SIXTH:
            remote_search_peers = self.getRemoteSearchPeers(self.num_remote_peers_in_msg)
            rp_list += remote_search_peers
            if len(rp_list) > nrps:
                rp_list = sample(rp_list, nrps)
            
        if target_permid in rp_list:
            rp_list.remove(target_permid)
        
        peers = []
        if DEBUG:
            print >> sys.stderr, 'bc: ******** rplist nconn', len(rp_list), len(self.connected_connectable_peers)
        #print >> sys.stderr, rp_list, self.connected_connectable_peers
        for permid in rp_list:    
            # keys = ('ip', 'port', 'oversion', 'num_torrents')
            #print >> sys.stderr, '**************', `self.connected_connectable_peers`, `rp_list`
            # TODO: Fix this bug: not consisitent
            if permid not in self.connected_connectable_peers:
                continue
            peer = deepcopy(self.connected_connectable_peers[permid])
            if peer['ip'] == target_ip and peer['port'] == target_port:
                continue
            peer['similarity'] = self.data_handler.getPeerSim(permid)
            peer['permid'] = permid
            # Arno, 2010-01-28: St*pid Unicode handling causes IP addresses to be Unicode, fix.
            peer['ip'] = str(peer['ip'])
            peers.append(peer)
            
#        peers = self.data_handler.getPeers(rp_list, ['permid', 'ip', 'port', 'similarity', 'oversion', 'num_torrents'])
#        peers = filter(lambda p:p['ip']!=target_ip or int(p['port'])!=target_port, peers)
#        
#        for i in range(len(peers)):
#            peers[i]['port'] = int(peers[i]['port'])
            
        if selversion <= OLPROTO_VER_SECOND:    
            for i in range(len(peers)):
                peers[i]['age'] = 0
                
        # random peer also attachs similarity from 4
        if selversion <= OLPROTO_VER_THIRD:
            for i in range(len(peers)):
                peers[i].pop('similarity')

        if selversion >= OLPROTO_VER_FOURTH:
            for i in range(len(peers)):
                old_sim = peers[i]['similarity']
                if old_sim is None:
                    old_sim = 0.0
                peers[i]['similarity'] = int(old_sim+0.5)
        
        # Every peer >= 6 in message attachs nfiles and oversion for remote search from version 6
        for i in range(len(peers)):
            oversion = peers[i].pop('oversion')
            nfiles = peers[i].pop('num_torrents')
            # only include remote-search-peers
            if selversion >= OLPROTO_VER_SIXTH and oversion >= OLPROTO_VER_SIXTH and nfiles >= REMOTE_SEARCH_PEER_NTORRENTS_THRESHOLD:
                peers[i]['oversion'] = oversion
                # ascribe it to the inconsistent name of the same concept in msg and db
                peers[i]['nfiles'] = nfiles
  
        # ProxyService_
        #
        if selversion >= OLPROTO_VER_FIFTEENTH:
            for i in range(len(peers)):
                peers[i]['services'] = self.data_handler.getPeerServices(peers[i]['permid'])
        #
        # _ProxyService

        return peers       
    
    def isConnectable(self):
        return bool(self.dialback.isConnectable())

    def buddycastSendCallback(self, exc, target_permid, other=0):
        if exc is None:
            if debug:
                print >>sys.stderr,"bc: *** msg was sent successfully to peer", \
                    self.get_peer_info(target_permid)
        else:
            if debug:
                print >>sys.stderr,"bc: *** warning - error in sending msg to",\
                        self.get_peer_info(target_permid), exc
            self.closeConnection(target_permid, 'buddycast:'+str(exc))
            
    def blockPeer(self, peer_permid, block_list, block_interval=None):
        """ Add a peer to a block list """
        
        peer_id = peer_permid # ARNODB: confusing!
        if block_interval is None:
            block_interval = self.block_interval
        unblock_time = now() + block_interval
        block_list[peer_id] = unblock_time
        
    
        
    def isBlocked(self, peer_permid, block_list):
        if self.TESTASSERVER:
            return False # we do not want to be blocked when sending various messages

        peer_id = peer_permid
        if peer_id not in block_list:
            return False
             
        unblock_time = block_list[peer_id]
        if now() >= unblock_time - self.network_delay:    # 30 seconds for network delay
            block_list.pop(peer_id)
            return False
        return True
    
        
            
    # ------ receive a buddycast message, for both active and passive thread ------ #
    def gotBuddyCastMessage(self, recv_msg, sender_permid, selversion):
        """ Received a buddycast message and handle it. Reply if needed """
        
        if debug:
            print >> sys.stderr, "bc: got and handle buddycast msg", currentThread().getName()
        
        if not sender_permid or sender_permid == self.permid:
            print >> sys.stderr, "bc: error - got BuddyCastMsg from a None peer", \
                        sender_permid, recv_msg, "Round", self.round
            return False
        
        blocked = self.isBlocked(sender_permid, self.recv_block_list)

        if blocked:
            if DEBUG:
                print >> sys.stderr, "bc: warning - got BuddyCastMsg from a recv blocked peer", \
                        show_permid(sender_permid), "Round", self.round
            return True     # allow the connection to be kept. That peer may have restarted in 4 hours
        
        # Jie: Because buddycast message is implemented as a dictionary, anybody can 
        # insert any content in the message. It isn't secure if someone puts 
        # some fake contents inside and make the message very large. The same 
        # secure issue could happen in other protocols over the secure overlay layer. 
        # Therefore, I'd like to set a limitation of the length of buddycast message. 
        # The receiver should close the connection if the length of the message 
        # exceeds the limitation. According to my experience, the biggest 
        # buddycast message should be around 6~7KBytes. So the reasonable 
        # length limitation might be 10KB for buddycast message. 
        if MAX_BUDDYCAST_LENGTH > 0 and len(recv_msg) > MAX_BUDDYCAST_LENGTH:
            print >> sys.stderr, "bc: warning - got large BuddyCastMsg", len(recv_msg), "Round", self.round
            return False

        active = self.isBlocked(sender_permid, self.send_block_list)
        
        if active:
            self.print_debug_info('Active', 18, sender_permid)
        else:
            self.print_debug_info('Passive', 2, sender_permid)
        
        buddycast_data = {}
        try:    
            try:
                buddycast_data = bdecode(recv_msg) 
            except ValueError, msg:
                try:
                    errmsg = str(msg)
                except:
                    errmsg = repr(msg)
                if DEBUG:
                    print >> sys.stderr, "bc: warning, got invalid BuddyCastMsg:", errmsg, \
                    "Round", self.round   # ipv6
                return False            

            buddycast_data.update({'permid':sender_permid})

            try:    # check buddycast message
                validBuddyCastData(buddycast_data, 0, 
                                   self.num_tbs, self.num_rps, self.num_tb_prefs, selversion)    # RCP 2            
            except RuntimeError, msg:
                try:
                    errmsg = str(msg)
                except:
                    errmsg = repr(msg)
                if DEBUG:
                    dns = self.dnsindb(sender_permid)
                    print >> sys.stderr, "bc: warning, got invalid BuddyCastMsg:", errmsg, "From", dns, "Round", self.round   # ipv6

                return False
           
            # update sender's ip and port in buddycast
            dns = self.dnsindb(sender_permid)
            if dns != None:
                sender_ip = dns[0]
                sender_port = dns[1]
                buddycast_data.update({'ip':sender_ip})
                buddycast_data.update({'port':sender_port})
            
            if self.log:
                if active:
                    MSG_ID = 'ACTIVE_BC'
                else:
                    MSG_ID = 'PASSIVE_BC'
                msg = repr(readableBuddyCastMsg(buddycast_data,selversion))    # from utilities
                self.overlay_log('RECV_MSG', sender_ip, sender_port, show_permid(sender_permid), selversion, MSG_ID, msg)
            
            # store discovered peers/preferences/torrents to cache and db
            conn = buddycast_data.get('connectable', 0)    # 0 - unknown
            
            self.handleBuddyCastMessage(sender_permid, buddycast_data, selversion)
            if active:
                conn = 1
            
            if active:
                self.print_debug_info('Active', 19, sender_permid)
            else:
                self.print_debug_info('Passive', 3, sender_permid)
            
            # update sender and other peers in connection list
            addto = self.addPeerToConnList(sender_permid, conn)
            
            if active:
                self.print_debug_info('Active', 20, sender_permid)
            else:
                self.print_debug_info('Passive', 4, sender_permid)
            
        except Exception, msg:
            print_exc()
            raise Exception, msg
            return True    # don't close connection, maybe my problem in handleBuddyCastMessage
        
        self.blockPeer(sender_permid, self.recv_block_list)
        
        # update torrent collecting module
        #self.data_handler.checkUpdate()
        collectedtorrents = buddycast_data.get('collected torrents', [])
        if selversion >= OLPROTO_VER_ELEVENTH:
            collected_infohashes = [] 
            for value in collectedtorrents:
                infohash = value['infohash']
                collected_infohashes.append(infohash)
        else: 
            collected_infohashes = collectedtorrents
            
        if self.torrent_collecting and not self.superpeer:
            collected_infohashes += self.getPreferenceHashes(buddycast_data)  
            self.torrent_collecting.trigger(sender_permid, selversion, collected_infohashes)
        
        if active:
            self.print_debug_info('Active', 21, sender_permid)
        else:
            self.print_debug_info('Passive', 5, sender_permid)
                
        if not active:
            self.replyBuddyCast(sender_permid, selversion)    

        # show activity
        buf = dunno2unicode('"'+buddycast_data['name']+'"')
        self.launchmany.set_activity(NTFY_ACT_RECOMMEND, buf)
        
        if DEBUG:
            print >> sys.stderr, "bc: Got BUDDYCAST message from",self.get_peer_info(sender_permid),active
        
        return True


    def createPreferenceDictionaryList(self, buddycast_data):
        """as of OL 8, preferences are no longer lists of infohashes, but lists of lists containing 
           infohashes and associated metadata. this method checks which overlay version has been used
           and replaces either format by a list of dictionaries, such that the rest of the code can remain
           version-agnostic and additional information like torrent ids can be stored along the way"""

        prefs = buddycast_data.get('preferences',[])
        # assume at least one entry below here        
        if len(prefs) == 0:
            return []
        d = []

        try:

            if not type(prefs[0])==list:
                # pre-OLPROTO_VER_EIGHTH
                # create dictionary from list of info hashes, extended fields simply aren't set

                d =  [dict({'infohash': pref}) for pref in prefs]

                # we shouldn't receive these lists if the peer says he's OL 8.
                # let's accept it but complain
                if buddycast_data['oversion'] >= OLPROTO_VER_EIGHTH:
                    if DEBUG:
                        print >> sys.stderr, 'buddycast: received OLPROTO_VER_EIGHTH buddycast data containing old style preferences. only ok if talking to an earlier non-release version'
                return d

            # if the single prefs entries are lists, we have a more modern wire format
            # currently, there is only one possibility
            if buddycast_data['oversion'] >= OLPROTO_VER_ELEVENTH:
                # Rahim: This part extracts swarm size info from the BC message 
                # and then returns it in the result list.
                # create dictionary from list of lists
                d = [dict({'infohash': pref[0],
                           'search_terms': pref[1],
                           'position': pref[2],
                           'reranking_strategy': pref[3],
                           'num_seeders':pref[4],
                           'num_leechers':pref[5],
                           'calc_age':pref[6],
                           'num_sources_seen':pref[7]}) 
                     for pref in prefs]
                
            elif buddycast_data['oversion'] >= OLPROTO_VER_EIGHTH:
                # create dictionary from list of lists
                d = [dict({'infohash': pref[0],
                           'search_terms': pref[1],
                           'position': pref[2],
                           'reranking_strategy': pref[3]}) 
                     for pref in prefs]
            else:
                raise RuntimeError, 'buddycast: unknown preference protocol, pref entries are lists but oversion= %s:\n%s' % (buddycast_data['oversion'], prefs)

            return d
                
        except Exception, msg:
            print_exc()
            raise Exception, msg
            return d
            
 
    def getPreferenceHashes(self, buddycast_data):
        """convenience function returning the infohashes from the preferences. 
           returns a list of infohashes, i.e. replaces old calls to buddycast_data.get('preferences')"""
        return [preference.get('infohash',"") for preference in buddycast_data.get('preferences', [])] 
    
    def handleBuddyCastMessage(self, sender_permid, buddycast_data, selversion):
        """ Handle received buddycast message 
            Add peers, torrents and preferences into database and update last seen
            Add fresh peers to candidate list
            All database updates caused by buddycast msg should be handled here 
        """
        
        _now = now()
        
        cache_db_data = {'peer':{},'infohash':set(),'pref':[], 'coll':[]}  # peer, updates / pref, pairs, Rahim: coll for colleected torrents
        cache_peer_data = {}
        
        tbs = buddycast_data.pop('taste buddies')
        rps = buddycast_data.pop('random peers')
        buddycast_data['oversion'] = selversion

        # print >> sys.stderr, "bc: \n" * 10 
        # print >> sys.stderr, "bc: received", len(tbs), "and", len(rps), "tastebudies and randompeers, respectively"
        # for peer in tbs:
        #     print >> sys.stderr, "bc: tastebuddy", peer
        # for peer in rps:
        #     print >> sys.stderr, "bc: randompeer", peer
        
        max_tb_sim = 1
        # include sender itself
        bc_data = [buddycast_data] + tbs + rps 
        for peer in bc_data:
            
            #print >>sys.stderr,"bc: Learned about peer",peer['ip']
            
            peer_permid = peer['permid']
            if peer_permid == self.permid:
                continue 
            age = max(peer.get('age', 0), 0)    # From secure overlay version 3, it doesn't include 'age'
            last_seen = _now - age
            old_last_seen = self.data_handler.getPeerLastSeen(peer_permid)
            last_seen = min(max(old_last_seen, last_seen), _now)
            oversion = peer.get('oversion', 0)
            nfiles = peer.get('nfiles', 0)
            self.addRemoteSearchPeer(peer_permid, oversion, nfiles, last_seen)
            
            cache_peer_data[peer_permid] = {}
            cache_peer_data[peer_permid]['last_seen'] = last_seen
            #self.data_handler._addPeerToCache(peer_permid, last_seen)
            #if selversion >= OLPROTO_VER_FOURTH:
            sim = peer.get('similarity', 0)
            max_tb_sim = max(max_tb_sim, sim)
            if sim > 0:
                cache_peer_data[peer_permid]['sim'] = sim
                #self.data_handler.addRelativeSim(sender_permid, peer_permid, sim, max_tb_sim)
            
            if peer_permid != sender_permid:
                self.addConnCandidate(peer_permid, last_seen)

            new_peer_data = {}
            #new_peer_data['permid'] = peer['permid']
            new_peer_data['ip'] = hostname_or_ip2ip(peer['ip']) 
            new_peer_data['port'] = peer['port']
            new_peer_data['last_seen'] = last_seen
            if peer.has_key('name'):
                new_peer_data['name'] = dunno2unicode(peer['name']) # store in db as unicode

            # ProxyService_
            #
            if selversion >= OLPROTO_VER_FIFTEENTH:
                new_peer_data['services'] = peer['services']

                if new_peer_data['services'] == 2:
                    # This peer has the proxy service enabled
                    if DEBUG:
                        print >> sys.stderr, "* learned about", show_permid_short(peer_permid), new_peer_data['ip'], "from", buddycast_data['ip'], "Complete data:", new_peer_data

                    if self.proxy_peer_handler:
                        self.proxy_peer_handler(peer_permid)
                
                # ProxyService 90s Test_
                session = Session.get_instance()
                if session.get_90stest_state():
                    # 90s test is active. Going to log BuddyCast messages
                    from Tribler.Core.Statistics.Status.Status import get_status_holder
                    if new_peer_data['services'] == 2:
                        status = get_status_holder("Proxy90secondsTest")
                        status.create_and_add_event("discovered-active-proxy", [show_permid_short(peer_permid), new_peer_data['ip'], show_permid_short(buddycast_data['permid']), buddycast_data['ip']])
                    else:
                        status = get_status_holder("Proxy90secondsTest")
                        status.create_and_add_event("discovered-inactive-proxy", [show_permid_short(peer_permid), new_peer_data['ip'], show_permid_short(buddycast_data['permid']), buddycast_data['ip']])
                # _ProxyService 90s Test
            #
            # _ProxyService

            cache_db_data['peer'][peer_permid] = new_peer_data
            #self.data_handler.addPeer(peer_permid, last_seen, new_peer_data, commit=True)    # new peer


        self.limitConnCandidate()
        if len(self.connection_candidates) > self.bootstrap_num:
            self.bootstrapped = True
        
        # database stuff
        if selversion >= OLPROTO_VER_SIXTH:
            stats = {'num_peers':buddycast_data['npeers'],'num_torrents':buddycast_data['nfiles'],'num_prefs':buddycast_data['ndls']}
            cache_db_data['peer'][sender_permid].update(stats)
               
        cache_db_data['peer'][sender_permid]['last_buddycast'] = _now
        
        prefs = self.createPreferenceDictionaryList(buddycast_data)
        
        #Rahim: Since overlay version 11 , the collected torrents contain 
        # swarm size info. The code below handles it and changes list of list 
        # to a list of dictionary, same as preference.
        #
        if selversion >= OLPROTO_VER_ELEVENTH: 
            collecteds = self.createCollectedDictionaryList(buddycast_data, selversion)
            buddycast_data['collected torrents'] = collecteds
            infohashes = set(self.getCollectedHashes(buddycast_data, selversion))
        else: 
            infohashes = set(buddycast_data.get('collected torrents', []))           
        
        # Nicolas: store this back into buddycast_data because it's used later on gotBuddyCastMessage again
        buddycast_data['preferences'] = prefs  
        prefhashes = set(self.getPreferenceHashes(buddycast_data))  # only accept sender's preference, to avoid pollution
        infohashes = infohashes.union(prefhashes)
                
        cache_db_data['infohash'] = infohashes
        if prefs:
            cache_db_data['pref'] = prefs 
        
        if selversion >= OLPROTO_VER_ELEVENTH:
            if collecteds:
                cache_db_data['coll'] = collecteds

        self.data_handler.handleBCData(cache_db_data, cache_peer_data, sender_permid, max_tb_sim, selversion, _now)
    
    def getCollectedHashes(self, buddycast_data, selversion):
        """
        @author: Rahim
        @param buddycast_data: A dictionary structure that contains received buddycast message.
        @param selversion: The selected overlay version between peers.
        @return: The infohash of the collected torrents is returned as a list.
        """  
        return [collected.get('infohash',"") for collected in buddycast_data.get('collected torrents', [])] 
        
        
    def createCollectedDictionaryList(self, buddycast_data, selversion):
        """
        Processes the list of the collected torrents and then returns back a list of dictionaries.
        @author: Rahim
        @param buddycast_data: Received BC message.
        @param selversion: Version of the agreed OL protocol.
        @return: List of dictionaries. Each item in the dictionary is like :
        """
        collecteds = buddycast_data.get('collected torrents',[])
              
        if len(collecteds) == 0:
            return []
        d = []

        try:
           d = [dict({'infohash': coll[0],
                      'num_seeders': coll[1],
                      'num_leechers': coll[2],
                      'calc_age': coll[3],
                      'num_sources_seen':coll[4]}) 
                     for coll in collecteds]
                                 
           return d
        except Exception, msg:
            print_exc()
            raise Exception, msg
            return d
        
    def removeFromConnList(self, peer_permid):
        removed = 0
        if peer_permid in self.connected_connectable_peers:     # Ct
            self.connected_connectable_peers.pop(peer_permid)
            try:
                self.connected_taste_buddies.remove(peer_permid)
            except ValueError:
                pass
            try:
                self.connected_random_peers.remove(peer_permid)
            except ValueError:
                pass
            removed = 1
        if peer_permid in self.connected_unconnectable_peers:    # Cu
            self.connected_unconnectable_peers.pop(peer_permid)
            removed = 2
        return removed
        
    def addPeerToConnList(self, peer_permid, connectable=0):
        """ Add the peer to Ct, Cr or Cu """
        
        # remove the existing peer from lists so that its status can be updated later
        self.removeFromConnList(peer_permid)    
        
        if not self.isConnected(peer_permid):
            #print >> sys.stderr, "bc: cannot add a unconnected peer to conn list", "Round", self.round
            return
        
        _now = now()
        
        if connectable == 1:
            self.addPeerToConnCP(peer_permid, _now)
            addto = '(reachable peer)'
        else:
            self.addPeerToConnUP(peer_permid, _now)
            addto = '(peer deemed unreachable)'
            
        return addto
           
    def updateTBandRPList(self):
        """ Select the top 10 most similar (sim>0) peer to TB and others to RP """
        
        """ In early September 2009, it has been decided that, out of 10 taste buddies, 3 peers are selected which has an overlay
            same or better of the current version; another 3 peers are selected each of which has an overlay better than 8. Rest 
            of the slots are filled with highest similarity (just as before). The process of the selection of random peers is not changed!"""
            
        nconnpeers = len(self.connected_connectable_peers)
        if nconnpeers == 0:
            self.connected_taste_buddies = []
            self.connected_random_peers = [] 
            return
        
        # we need at least 3 peers of the same or better versions, among taste buddies
        better_version_peers = 0 
        
        # we also need at least 4 peers of the recent versions (here, OL>=8), among taste buddies
        recent_version_peers = 0 

        tmplist = []
        tmpverlist = []
        tmplist2 = []
        tbs = []
        rps = []
        for permid in self.connected_connectable_peers:
            sim = self.data_handler.getPeerSim(permid)            
            version = self.connected_connectable_peers[permid]['oversion']
            if sim > 0:
                tmplist.append([version,sim,permid])
            else:
                rps.append(permid)
        
        #ntb = self.max_conn_tb    # 10 tb & 10 rp
        ntb = min((nconnpeers+1)/2, self.max_conn_tb)    # half tb and half rp
        
        """ tmplist now contains all peers which have sim > 0, 
            because of new similarity function we add X peers until ntb is reached
        """
        if len(tmplist) < ntb:
            cold_start_peers = P2PSimColdStart(self.connected_connectable_peers, tmplist, ntb - len(tmplist))
            tmplist.extend(cold_start_peers)
            
            #remove cold_start_peers from rps
            for version, sim, permid in cold_start_peers: 
                if permid in rps:
                    rps.remove(permid) 
        
        """ sort tmplist, emphasis is on overlay version, then on similarity.
            thus we try to select top-(self.max_conn_tb) with the highest overlay/similarity
        """
        tmplist.sort()
        tmplist.reverse() 
        
        if len(tmplist) > 0:
            for version,sim,permid in tmplist:
                if version >= OLPROTO_VER_CURRENT and better_version_peers<=3: #OLPROTO_VER_ELEVENTH
                    better_version_peers += 1
                    tmpverlist.append(permid)
                elif version >= OLPROTO_VER_EIGHTH and recent_version_peers<=3:
                    recent_version_peers += 1
                    tmpverlist.append(permid)
                else:
                    tmplist2.append([sim,permid])
            tmplist2.sort()
            tmplist2.reverse()
            tbs = tmpverlist
            for sim, permid in tmplist2[:ntb-better_version_peers-recent_version_peers]:
                tbs.append(permid)          
        
        ntb = len(tbs)
        if len(tmplist) > ntb:
            rps = [permid for sim,permid in tmplist2[ntb-better_version_peers-recent_version_peers:]] + rps
        
        tmplist = []
        # remove the oldest peer from both random peer list and connected_connectable_peers
        if len(rps) > self.max_conn_rp:
            # then select recently seen peers 
            tmplist = []
            for permid in rps:
                connect_time = self.connected_connectable_peers[permid]['connect_time']
                tmplist.append([connect_time, permid])
            tmplist.sort()
            tmplist.reverse()
            rps = []
            for last_seen,permid in tmplist[:self.max_conn_rp]:
                rps.append(permid)
            for last_seen,permid in tmplist[self.max_conn_rp:]:
                self.connected_connectable_peers.pop(permid)

        self.connected_taste_buddies = tbs
        self.connected_random_peers = rps
        # print >> sys.stderr, "#tbs:",len(tbs), ";#rps:", len(rps)
        #for p in self.connected_taste_buddies:
        #    assert p in self.connected_connectable_peers
        #for p in self.connected_random_peers:
        #    assert p in self.connected_connectable_peers
        #assert len(self.connected_taste_buddies) + len(self.connected_random_peers) <= len(self.connected_connectable_peers)
        
            
    def addPeerToConnCP(self, peer_permid, conn_time):
        keys = ('ip', 'port', 'oversion', 'num_torrents')
        res = self.data_handler.getPeer(peer_permid, keys)
        peer = dict(zip(keys,res))
        peer['connect_time'] = conn_time
        self.connected_connectable_peers[peer_permid] = peer
        self.updateTBandRPList()
        
    def addNewPeerToConnList(self, conn_list, max_num, peer_permid, conn_time):
        """ Add a peer to a connection list, and pop the oldest peer out """
        
        if max_num <= 0 or len(conn_list) < max_num:
            conn_list[peer_permid] = conn_time
            return None
        
        else:
            oldest_peer = (conn_time+1, None)
            initial = 'abcdefghijklmnopqrstuvwxyz'
            separator = ':-)'
            for p in conn_list:
                _conn_time = conn_list[p]
                r = randint(0, self.max_conn_tb)
                name = initial[r] + separator + p 
                to_cmp = (_conn_time, name)
                oldest_peer = min(oldest_peer, to_cmp)
                
            if conn_time >= oldest_peer[0]:     # add it
                out_peer = oldest_peer[1].split(separator)[1]
                conn_list.pop(out_peer)            
                conn_list[peer_permid] = conn_time
                return out_peer
            return peer_permid

    def addPeerToConnUP(self, peer_permid, conn_time):
        ups = self.connected_unconnectable_peers
        if peer_permid not in ups:
            out_peer = self.addNewPeerToConnList(ups, 
                                      self.max_conn_up, peer_permid, conn_time)
            if out_peer != peer_permid:
                return True
        return False
            
    # -------------- reply buddycast, passive thread -------------- #
    def replyBuddyCast(self, target_permid, selversion):
        """ Reply a buddycast message """
        
        #print >> sys.stderr, '*************** replay buddycast message', show_permid_short(target_permid), self.isConnected(target_permid)
        
        if not self.isConnected(target_permid):
            #print >> sys.stderr, 'buddycast: lost connection while replying buddycast', \
            #    "Round", self.round
            return
        
        self.createAndSendBuddyCastMessage(target_permid, selversion, active=False)
        
        self.print_debug_info('Passive', 8, target_permid)
        self.print_debug_info('Passive', 9, target_permid)

        self.next_initiate += 1        # Be idel in next round
        self.print_debug_info('Passive', 10)
        
        
    # -------------- handle overlay connections from SecureOverlay ---------- #
    def handleConnection(self,exc,permid,selversion,locally_initiated):
        if exc is None and permid != self.permid:    # add a connection
            self.addConnection(permid, selversion, locally_initiated)
        else:
            self.closeConnection(permid, 'overlayswarm:'+str(exc))

        if debug:
            print >> sys.stderr, "bc: handle conn from overlay", exc, \
                self.get_peer_info(permid), "selversion:", selversion, \
                "local_init:", locally_initiated, ctime(now()), "; #connections:", len(self.connected_connectable_peers), \
                "; #TB:", len(self.connected_taste_buddies), "; #RP:", len(self.connected_random_peers)
        
    def addConnection(self, peer_permid, selversion, locally_initiated):
        # add connection to connection list
        _now = now()
        if DEBUG:
            print >> sys.stderr, "bc: addConnection", self.isConnected(peer_permid)
        if not self.isConnected(peer_permid):
            # SecureOverlay has already added the peer to db
            self.connections[peer_permid] = selversion # add a new connection
            addto = self.addPeerToConnList(peer_permid, locally_initiated)
            
            dns = self.get_peer_info(peer_permid, include_permid=False)
            buf = '%s %s'%(dns, addto)
            self.launchmany.set_activity(NTFY_ACT_MEET, buf)    # notify user interface

            if self.torrent_collecting and not self.superpeer:
                try:
                    # Arno, 2009-10-09: Torrent Collecting errors should not kill conn.
                    self.torrent_collecting.trigger(peer_permid, selversion)
                except:
                    print_exc()

            if debug:
                print >> sys.stderr, "bc: add connection", \
                    self.get_peer_info(peer_permid), "to", addto
            if self.log:
                dns = self.dnsindb(peer_permid)
                if dns:
                    ip,port = dns
                    self.overlay_log('CONN_ADD', ip, port, show_permid(peer_permid), selversion)

    def closeConnection(self, peer_permid, reason):
        """ Close connection with a peer, and remove it from connection lists """
        
        if debug:
            print >> sys.stderr, "bc: close connection:", self.get_peer_info(peer_permid)
        
        if self.isConnected(peer_permid):
            self.connections.pop(peer_permid)
        removed = self.removeFromConnList(peer_permid)
        if removed == 1:
            self.updateTBandRPList()
        
        if self.log:
            dns = self.dnsindb(peer_permid)
            if dns:
                ip,port = dns
                self.overlay_log('CONN_DEL', ip, port, show_permid(peer_permid), reason)

    # -------------- print debug info ---------- #
    def get_stats(self):
        nPeer = len(self.data_handler.peers)
        nPref = nPeer #len(self.data_handler.preferences)
        nCc = len(self.connection_candidates)
        nBs = len(self.send_block_list)
        nBr = len(self.recv_block_list)
        nSO = -1 # TEMP ARNO len(self.overlay_bridge.debug_get_live_connections())
        nCo = len(self.connections)
        nCt = len(self.connected_taste_buddies)
        nCr = len(self.connected_random_peers)
        nCu = len(self.connected_unconnectable_peers)
        return nPeer, nPref, nCc, nBs, nBr, nSO, nCo, nCt, nCr, nCu
    
    def print_debug_info(self, thread, step, target_permid=None, selversion=0, r=0, addto=''):
        if not debug:
            return
        if DEBUG:
            print >>sys.stderr,"bc: *****", thread, str(step), "-",
        if thread == 'Active':
            if step == 2:
                print >> sys.stderr, "Working:", now() - self.start_time, \
                    "seconds since start. Round", self.round, "Time:", ctime(now())
                nPeer, nPref, nCc, nBs, nBr, nSO, nCo, nCt, nCr, nCu = self.get_stats()
                print >> sys.stderr, "bc: *** Status: nPeer nPref nCc: %d %d %d  nBs nBr: %d %d  nSO nCo nCt nCr nCu: %d %d %d %d %d" % \
                                      (nPeer,nPref,nCc,           nBs,nBr,        nSO,nCo, nCt,nCr,nCu)
                if nSO != nCo:
                    print >> sys.stderr, "bc: warning - nSo and nCo is inconsistent"
                if nCc > self.max_conn_cand or nCt > self.max_conn_tb or nCr > self.max_conn_rp or nCu > self.max_conn_up:
                    print >> sys.stderr, "bc: warning - nCC or nCt or nCr or nCu overloads"
                _now = now()
                buf = ""
                i = 1
                for p in self.connected_taste_buddies:
                    buf += "bc: %d taste buddies: "%i + self.get_peer_info(p) + str(_now-self.connected_connectable_peers[p]['connect_time']) + " version: " + str(self.connections[p]) + "\n"
                    i += 1
                print >> sys.stderr, buf
                
                buf = ""
                i = 1
                for p in self.connected_random_peers:
                    buf += "bc: %d random peers: "%i + self.get_peer_info(p) + str(_now-self.connected_connectable_peers[p]['connect_time']) + " version: " + str(self.connections[p]) + "\n"
                    i += 1
                print >> sys.stderr, buf
                
                buf = ""
                i = 1
                for p in self.connected_unconnectable_peers:
                    buf += "bc: %d unconnectable peers: "%i + self.get_peer_info(p) + str(_now-self.connected_unconnectable_peers[p]) + " version: " + str(self.connections[p]) + "\n"
                    i += 1
                print >> sys.stderr, buf
                buf = ""
                totalsim = 0
                nsimpeers = 0
                minsim = 1e10
                maxsim = 0
                sims = []
                for p in self.data_handler.peers:
                    sim = self.data_handler.peers[p][PEER_SIM_POS]
                    if sim > 0:
                        sims.append(sim)
                if sims:
                    minsim = min(sims)
                    maxsim = max(sims)
                    nsimpeers = len(sims)
                    totalsim = sum(sims)
                    if nsimpeers > 0:
                        meansim = totalsim/nsimpeers
                    else:
                        meansim = 0
                    print >> sys.stderr, "bc: * sim peer: %d %.3f %.3f %.3f %.3f\n" % (nsimpeers, totalsim, meansim, minsim, maxsim)

            elif step == 3:
                print >> sys.stderr, "check blocked peers: Round", self.round
                
            elif step == 4:
                print >> sys.stderr, "keep connections with peers: Round", self.round
                
            elif step == 6:
                print >> sys.stderr, "idle loop:", self.next_initiate
                
            elif step == 9: 
                print >> sys.stderr, "bootstrapping: select", self.bootstrap_num, \
                    "peers recently seen from Mega Cache"
                if self.booted < 0:
                    print >> sys.stderr, "bc: *** bootstrapped recently, so wait for a while"
                elif self.booted == 0:
                    print >> sys.stderr, "bc: *** no peers to bootstrap. Try next time"
                else:
                    print >> sys.stderr, "bc: *** bootstrapped, got", len(self.connection_candidates), \
                      "peers in Cc. Times of bootstrapped", self.total_bootstrapped_time
                    buf = ""
                    for p in self.connection_candidates:
                        buf += "bc: * cand:" + `p` + "\n"
                    buf += "\nbc: Remote Search Peer Candidates:\n"
                    for p in self.remote_search_peer_candidates:
                        buf += "bc: * remote: %d "%p[0] + self.get_peer_info(p[1]) + "\n"
                    print >> sys.stderr, buf
            
            elif step == 11:
                buf = "select "
                if r == 0:
                    buf += "a most similar taste buddy"
                else:
                    buf += "a most likely online random peer"
                buf += " from Cc for buddycast out\n"
                
                if target_permid:
                    buf += "bc: *** got target %s sim: %s last_seen: %s" % \
                    (self.get_peer_info(target_permid),
                     self.data_handler.getPeerSim(target_permid),
                     ctime(self.data_handler.getPeerLastSeen(target_permid)))
                else:
                    buf += "bc: *** no target to select. Skip this round"
                print >> sys.stderr, buf

            elif step == 12:
                print >> sys.stderr, "connect a peer to start buddycast", self.get_peer_info(target_permid)
                
            elif step == 13:
                print >> sys.stderr, "block connected peer in send block list", \
                    self.get_peer_info(target_permid)#, self.send_block_list[target_permid]
                    
            elif step == 14:
                print >> sys.stderr, "remove connected peer from Cc", \
                    self.get_peer_info(target_permid)#, "removed?", target_permid not in self.connection_candidates

            elif step == 15:
                print >> sys.stderr, "peer is connected", \
                    self.get_peer_info(target_permid), "overlay version", selversion, currentThread().getName()
                
            elif step == 16:
                print >> sys.stderr, "create buddycast to send to", self.get_peer_info(target_permid)
                
            elif step == 17:
                print >> sys.stderr, "send buddycast msg to", self.get_peer_info(target_permid)
                
            elif step == 18:
                print >> sys.stderr, "receive buddycast message from peer %s" % self.get_peer_info(target_permid)
                
            elif step == 19:
                print >> sys.stderr, "store peers from incoming msg to cache and db"
                
            elif step == 20:
                print >> sys.stderr, "add connected peer %s to connection list %s" % (self.get_peer_info(target_permid), addto)
                
            elif step == 21:
                print >> sys.stderr, "block connected peer in recv block list", \
                    self.get_peer_info(target_permid), self.recv_block_list[target_permid]
                
        if thread == 'Passive': 
            if step == 2:
                print >> sys.stderr,  "receive buddycast message from peer %s" % self.get_peer_info(target_permid)
                
            elif step == 3:
                print >> sys.stderr, "store peers from incoming msg to cache and db"
                
            elif step == 4:
                print >> sys.stderr, "add connected peer %s to connection list %s" % (self.get_peer_info(target_permid), addto)
        
            elif step == 5:
                print >> sys.stderr, "block connected peer in recv block list", \
                    self.get_peer_info(target_permid), self.recv_block_list[target_permid]
            
            elif step == 6:
                print >> sys.stderr, "create buddycast to reply to", self.get_peer_info(target_permid)
            
            elif step == 7:
                print >> sys.stderr, "reply buddycast msg to", self.get_peer_info(target_permid)
                
            elif step == 8:
                print >> sys.stderr, "block connected peer in send block list", \
                    self.get_peer_info(target_permid), self.send_block_list[target_permid]
        
            elif step == 9:
                print >> sys.stderr, "remove connected peer from Cc", \
                    self.get_peer_info(target_permid)#, "removed?", target_permid not in self.connection_candidates

            elif step == 10:
                print >> sys.stderr, "add idle loops", self.next_initiate
        sys.stdout.flush()
        sys.stderr.flush()
        if DEBUG:
            print >> sys.stderr, "bc: *****", thread, str(step), "-",

    def getAllTasteBuddies(self):
        return self.connected_taste_buddies
        
    def addRemoteSearchPeer(self, permid, oversion, ntorrents, last_seen):
        if oversion >= OLPROTO_VER_SIXTH and ntorrents >= REMOTE_SEARCH_PEER_NTORRENTS_THRESHOLD:
            insort(self.remote_search_peer_candidates, [last_seen,permid,oversion])
            if len(self.remote_search_peer_candidates) > self.num_search_cand:
                self.remote_search_peer_candidates.pop(0)
                
    def getRemoteSearchPeers(self, npeers,minoversion=None):
        """ Return some peers that are remote-search capable """
        if len(self.remote_search_peer_candidates) > npeers:
            _peers = sample(self.remote_search_peer_candidates, npeers)    # randomly select
        else:
            _peers = self.remote_search_peer_candidates
        peers = []
        for p in _peers:
            (last_seen,permid,selversion) = p
            if minoversion is None or selversion >= minoversion:
                peers.append(permid)

        # Also add local peers (they should be cheap)
        # TODO: How many peers?  Should these be part of the npeers?
        local_peers = self.data_handler.getLocalPeerList(max_peers=5,minoversion=minoversion)
        if DEBUG:
            print >> sys.stderr, "bc: getRemoteSearchPeers: Selected %d local peers" % len(local_peers)
        
        return local_peers + peers
        
        
class DataHandler:
    def __init__(self, launchmany, overlay_bridge, max_num_peers=2500):
        self.launchmany = launchmany
        self.overlay_bridge = overlay_bridge
        self.config = self.launchmany.session.sessconfig # should be safe at startup
        # --- database handlers ---
        self.peer_db = launchmany.peer_db
        self.superpeer_db = launchmany.superpeer_db
        self.torrent_db = launchmany.torrent_db
        self.mypref_db = launchmany.mypref_db
        self.pref_db = launchmany.pref_db
        self.simi_db = launchmany.simi_db
        # self.term_db = launchmany.term_db
        self.friend_db = launchmany.friend_db
        self.pops_db = launchmany.pops_db
        self.myfriends = set() # FIXME: implement friends
        self.myprefs = []    # torrent ids
        self.peers = {}    # peer_id: [similarity, last_seen, prefs(array('l',[torrent_id])] 
        self.default_peer = [0, 0, None]
        self.permid = self.getMyPermid()
        self.ntorrents = 0
        self.last_check_ntorrents = 0
        #self.total_pref_changed = 0
        # how many peers to load into cache from db
        #self.max_peer_in_db = max_num_peers
        self.max_num_peers = min(max(max_num_peers, 100), 2500)    # at least 100, at most 2500
        #self.time_sim_weight = 4*60*60  # every 4 hours equals to a point of similarity
        # after added some many (user, item) pairs, update sim of item to item
        #self.update_i2i_threshold = 100
        #self.npeers = self.peer_db.size() - self.superpeer_db.size()
        self.old_peer_num = 0
        self.buddycast_core = None
        self.all_peer_list = None
        self.num_peers_ui = None
        self.num_torrents_ui = None
        self.cached_updates = {'peer':{},'torrent':{}}

        # Subscribe BC to updates to MyPreferences, such that we can add/remove
        # them from our download history that we send to other peers.
        self.launchmany.session.add_observer(self.sesscb_ntfy_myprefs,NTFY_MYPREFERENCES,[NTFY_INSERT,NTFY_DELETE])
            
    def commit(self):
        self.peer_db.commit()

    def register_buddycast_core(self, buddycast_core):
        self.buddycast_core = buddycast_core
    
    def getMyName(self, name=''):
        return self.config.get('nickname', name)

    def getMyIp(self, ip=''):
        return self.launchmany.get_ext_ip()
    
    def getMyPort(self, port=0):
        return self.launchmany.listen_port
    
    def getMyPermid(self, permid=''):
        return self.launchmany.session.get_permid()
  
    def getPeerID(self, permid):
        if isinstance(permid, int) and permid > 0:
            return permid
        else:
            return self.peer_db.getPeerID(permid)
    
    def getTorrentID(self, infohash):
        if isinstance(infohash, int) and infohash > 0:
            return infohash
        else:
            return self.torrent_db.getTorrentID(infohash)
    
    def getPeerPermid(self, peer_id):
        return self.peer_db.getPermid(peer_id)

    def getLocalPeerList(self, max_peers,minoversion=None):
        return self.peer_db.getLocalPeerList(max_peers,minoversion=minoversion)
  
    def postInit(self, delay=4, batch=50, update_interval=10, npeers=None, updatesim=True):
        # build up a cache layer between app and db
        if npeers is None:
            npeers = self.max_num_peers
        self.updateMyPreferences()
        self.loadAllPeers(npeers)
        if updatesim:
            self.updateAllSim(delay, batch, update_interval)

    def updateMyPreferences(self, num_pref=None):
        # get most recent preferences, and sort by torrent id
        res = self.mypref_db.getAll('torrent_id', order_by='creation_time desc', limit=num_pref)
        self.myprefs = [p[0] for p in res]
                
    def loadAllPeers(self, num_peers=None):
        """ Read peers from db and put them in self.peers.
            At most num_peers (=self.max_num_peers) recently seen peers can be cached.
            
        """
        peer_values = self.peer_db.getAll(['peer_id','similarity','last_seen'], order_by='last_connected desc', limit=num_peers)
        self.peers = dict(zip([p[0] for p in peer_values], [[p[1],p[2],array('l', [])] for p in peer_values])) 

        """ Not needed due to new similarity function
        user_item_pairs = self.pref_db.getRecentPeersPrefs('last_connected',num_peers)
        for pid,tid in user_item_pairs:
            self.peers[pid][PEER_PREF_POS].append(tid)
        """
        #print >> sys.stderr, '**************** loadAllPeers', len(self.peers)

#        for pid in self.peers:
#            self.peers[pid][PEER_PREF_POS].sort()    # keep in order

    def updateAllSim(self, delay=4, batch=50, update_interval=10):
        self._updateAllPeerSim(delay, batch, update_interval)    # 0.156 second
        
        #Disabled Torrent Relevancy since 5.0
        #self._updateAllItemRel(delay, batch, update_interval)    # 0.875 second
        # Tuning batch (without index relevance)
        
        # batch = 25:                             0.00 0.22 0.58
        # batch = 50: min/avg/max execution time: 0.09 0.29 0.63 second 
        # batch = 100:                            0.16 0.47 0.95
        # update_interval=10
        # 50000 updates take: 50000 / 50 * (10+0.3) / 3600 = 3 hours
        # cpu load: 0.3/10 = 3%
        
        # With index relevance:
        # batch = 50: min/avg/max execution time: 0.08 0.62 1.39 second
        # batch = 25:                             0.00 0.41 1.67
        # update_interval=5, batch=25
        # 50000 updates take: 50000 / 25 * (5+0.4) / 3600 = 3 hours
        # cpu load: 0.4/5 = 8%
        
    def cacheSimUpdates(self, update_table, updates, delay, batch, update_interval):
        self.cached_updates[update_table].update(updates)
        self.overlay_bridge.add_task(lambda:self.checkSimUpdates(batch, update_interval), delay, 'checkSimUpdates')
        
    def checkSimUpdates(self, batch, update_interval):
        last_update = 0
        if self.cached_updates['peer']:
            updates = []
            update_peers = self.cached_updates['peer']
            keys = update_peers.keys()
            shuffle(keys)   # to avoid always update the same items when cacheSimUpdates is called frequently
            for key in keys[:batch]:
                updates.append((update_peers.pop(key), key))
            self.overlay_bridge.add_task(lambda:self.peer_db.updatePeerSims(updates), last_update + update_interval, 'updatePeerSims')
            last_update += update_interval 
            
        if self.cached_updates['torrent']:
            updates = []
            update_peers = self.cached_updates['torrent'] 
            keys = update_peers.keys()
            shuffle(keys)   
            for key in keys[:batch]:
                updates.append((update_peers.pop(key), key))
            self.overlay_bridge.add_task(lambda:self.torrent_db.updateTorrentRelevances(updates), last_update + update_interval, 'updateTorrentRelevances')
            last_update += update_interval
            
        if self.cached_updates['peer'] or self.cached_updates['torrent']:
            self.overlay_bridge.add_task(lambda:self.checkSimUpdates(batch, update_interval), last_update+0.001, 'checkSimUpdates')
        
    def _updateAllPeerSim(self, delay, batch, update_interval):
        # update similarity to all peers to keep consistent
        #if self.old_peer_num == len(self.peers):    # if no new peers, don't update
        #    return
        
        #call full_update
        updates = {}
        if len(self.myprefs) > 0:
           not_peer_id = self.getPeerID(self.permid)
           similarities = P2PSim_Full(self.simi_db.getPeersWithOverlap(not_peer_id, self.myprefs), len(self.myprefs))
            
           for peer_id in self.peers:
               if peer_id in similarities:
                   oldsim = self.peers[peer_id][PEER_SIM_POS]
                   sim = similarities[peer_id]
                   updates[peer_id] = sim

        #print >> sys.stderr, '****************** update peer sim', len(updates), len(self.peers)        
        if updates:
            self.cacheSimUpdates('peer', updates, delay, batch, update_interval)
                        
    def _updateAllItemRel(self, delay, batch, update_interval):
        # update all item's relevance
        # Relevance of I = Sum(Sim(Users who have I)) + Poplarity(I)
        # warning: this function may take 5 seconds to commit to the database
        
        """
        Disabled, not in use since v5.0
        
        if len(self.peers) == 0:
            return
        tids = {}
        nsimpeers = 0
        for peer_id in self.peers:
            if self.peers[peer_id][PEER_PREF_POS]:
                sim = self.peers[peer_id][PEER_SIM_POS]
                if sim > 0:
                    nsimpeers += 1
                    prefs = self.peers[peer_id][PEER_PREF_POS]
                    for tid in prefs:
                        if tid not in tids:
                            tids[tid] = [0,0]
                        tids[tid][0] += sim
                        tids[tid][1] += 1

        if len(tids) == 1:
            return
        
        res = self.torrent_db.getTorrentRelevances(tids)
        if res:
            old_rels = dict(res)
        else:
            old_rels = {}
        #print >> sys.stderr, '********* update all item rel', len(old_rels), len(tids) #, old_rels[:10]
        
        for tid in tids.keys():
            tids[tid] = tids[tid][0]/tids[tid][1] + tids[tid][1]
            old_rel = old_rels.get(tid, None)
            if old_rel != None and abs(old_rel - tids[tid]) <= old_rel*0.05:
                tids.pop(tid)   # don't update db
            
        #print >> sys.stderr, '**************--- update all item rel', len(tids), len(old_rels) #, len(self.peers), nsimpeers, tids.items()[:10]  # 37307 2500
        if tids:
            self.cacheSimUpdates('torrent', tids, delay, batch, update_interval)
        """

    def sesscb_ntfy_myprefs(self,subject,changeType,objectID,*args):
        """ Called by SessionCallback thread """
        if DEBUG:
            print >>sys.stderr,"bc: sesscb_ntfy_myprefs:",subject,changeType,`objectID`
        if subject == NTFY_MYPREFERENCES:
            infohash = objectID
            if changeType == NTFY_INSERT:
                op_my_pref_lambda = lambda:self.addMyPref(infohash)
            elif changeType == NTFY_DELETE:
                op_my_pref_lambda = lambda:self.delMyPref(infohash)
            # Execute on OverlayThread
            self.overlay_bridge.add_task(op_my_pref_lambda, 0)


    def addMyPref(self, infohash):
        infohash_str=bin2str(infohash)
        torrentdata = self.torrent_db.getOne(('secret', 'torrent_id'), infohash=infohash_str)
        if not torrentdata:
            return
        
        secret = torrentdata[0]
        torrent_id = torrentdata[1]
        if secret:
            if DEBUG:
                print >> sys.stderr, 'bc: Omitting secret download: %s' % torrentdata.get('info', {}).get('name', 'unknown')
            return # do not buddycast secret downloads
        
        if torrent_id not in self.myprefs:
            insort(self.myprefs, torrent_id)
            self.old_peer_num = 0
            self.updateAllSim() # time-consuming
            #self.total_pref_changed += self.update_i2i_threshold
            
    def delMyPref(self, infohash):
        torrent_id = self.torrent_db.getTorrentID(infohash)
        if torrent_id in self.myprefs:
            self.myprefs.remove(torrent_id)
            self.old_peer_num = 0
            self.updateAllSim()
            #self.total_pref_changed += self.update_i2i_threshold

    def initRemoteSearchPeers(self, num_peers=10):
        peer_values = self.peer_db.getAll(['permid','oversion','num_torrents','last_seen'], order_by='last_seen desc', limit=num_peers)
        for p in peer_values:
            p = list(p)
            p[0] = str2bin(p[0])
            self.buddycast_core.addRemoteSearchPeer(*tuple(p))
        pass

    def getMyLivePreferences(self, selversion, num=0):
        """ Get a number of my preferences. Get all if num==0 """
        #Rahim
        if selversion >= OLPROTO_VER_ELEVENTH:
            return self.mypref_db.getRecentLivePrefListOL11(num) # return a list of preferences with clicklog and swarm size info.
        
        elif selversion>=OLPROTO_VER_EIGHTH:
            return self.mypref_db.getRecentLivePrefListWithClicklog(num)
        
        else:
            return self.mypref_db.getRecentLivePrefList(num)
        
    def getPeerSim(self, peer_permid, read_db=False, raw=False):
        if read_db:
            sim = self.peer_db.getPeerSim(peer_permid)
        else:            
            peer_id = self.getPeerID(peer_permid)
            if peer_id is None or peer_id not in self.peers:
                sim = 0
            else:
                sim = self.peers[peer_id][PEER_SIM_POS]
        if sim is None:
            sim = 0
        if not raw:
            # negative value means it is calculated from other peers, 
            # not itself. See addRelativeSim()
            return abs(sim)
        else:
            return sim
        
    # ProxyService_
    #
    def getPeerServices(self, peer_permid):
        services = self.peer_db.getPeerServices(peer_permid)
        return services
    #
    # _ProxyService
        
    def getPeerLastSeen(self, peer_permid):
        peer_id = self.getPeerID(peer_permid)
        return self.getPeerIDLastSeen(peer_id)
        
    def getPeerIDLastSeen(self, peer_id):
        if not peer_id or peer_id not in self.peers:
            return 0
        #print >> sys.stderr, '***** getPeerLastSeen', self.peers[pefer_permid], `peer_permid`
        return self.peers[peer_id][PEER_LASTSEEN_POS]
    
    def getPeerPrefList(self, peer_permid):
        """ Get a number of peer's preference list. Get all if num==0.
            If live==True, dead torrents won't include
        """
        return self.pref_db.getPrefList(peer_permid)
    
#    def addPeer(self, peer_permid, last_seen, peer_data=None, commit=True):  
#        """ add a peer from buddycast message to both cache and db """
#        
#        if peer_permid != self.permid:
#            if peer_data is not None:
#                self._addPeerToDB(peer_permid, last_seen, peer_data, commit=commit)
#            self._addPeerToCache(peer_permid, last_seen)    

    def _addPeerToCache(self, peer_permid, last_seen):
        """ add a peer to cache """
        # Secure Overlay should have added this peer to database.
        if peer_permid == self.permid:
            return
        peer_id = self.getPeerID(peer_permid)
        assert peer_id != None, `peer_permid`
        if peer_id not in self.peers:
            sim = self.peer_db.getPeerSim(peer_permid)
            peerprefs = self.pref_db.getPrefList(peer_permid)    # [torrent_id]
            self.peers[peer_id] = [last_seen, sim, array('l', peerprefs)]    # last_seen, similarity, pref
        else:
            self.peers[peer_id][PEER_LASTSEEN_POS] = last_seen
                    
    def _addPeerToDB(self, peer_permid, peer_data, commit=True):
        
        if peer_permid == self.permid:
            return
        new_peer_data = {}
        try:
            new_peer_data['permid'] = peer_data['permid']
            new_peer_data['ip'] = hostname_or_ip2ip(peer_data['ip'])
            new_peer_data['port'] = peer_data['port']
            new_peer_data['last_seen'] = peer_data['last_seen']
            if peer_data.has_key('name'):
                new_peer_data['name'] = dunno2unicode(peer_data['name']) # store in db as unicode

            self.peer_db.addPeer(peer_permid, new_peer_data, update_dns=True, commit=commit)
            
        except KeyError:
            print_exc()
            print >> sys.stderr, "bc: _addPeerToDB has KeyError"
        except socket.gaierror:
            print >> sys.stderr, "bc: _addPeerToDB cannot find host by name", peer_data['ip']
        except:
            print_exc()
            
    def addInfohashes(self, infohash_list, commit=True):
        for infohash in infohash_list:
            self.torrent_db.addInfohash(infohash, commit=False)    # it the infohash already exists, it will skip it
        if commit:
            self.torrent_db.commit()
                
    def addPeerPreferences(self, peer_permid, prefs, selversion, recvTime, commit=True):
        """ add a peer's preferences to both cache and db """
        
        if peer_permid == self.permid:
            return 0
        
        cur_prefs = self.getPeerPrefList(peer_permid)
        if not cur_prefs:
            cur_prefs = []
        prefs2add = []
        #Rahim: It is possible that, a peer receive info about same torrent in
        # different rounds. New torrents are handled by adding them to prefs2add 
        # list and adding them. If the peer receive same torrent more than 
        # once, the current version ignores it. But the swarm size is 
        # dynamic so the next torrents may have different swarm size info. So 
        # we should handle them as well.
        #
        pops2update = [] # a new list that contains already available torrents.  
        for pref in prefs:
            infohash = pref['infohash'] # Nicolas: new dictionary format of OL 8 preferences
            torrent_id = self.torrent_db.getTorrentID(infohash)
            if not torrent_id:
                print >> sys.stderr, "buddycast: DB Warning: infohash", bin2str(infohash), "should have been inserted into db, but was not found"
                continue
            pref['torrent_id'] = torrent_id
            if torrent_id not in cur_prefs:
                prefs2add.append(pref)
                cur_prefs.append(torrent_id)
            elif selversion >= OLPROTO_VER_ELEVENTH:
                pops2update.append(pref) # already available preference is appended to this list.
                
                
        if len(prefs2add) > 0:
            self.pref_db.addPreferences(peer_permid, prefs2add, recvTime, is_torrent_id=True, commit=commit) 
            peer_id = self.getPeerID(peer_permid)
            self.updateSimilarity(peer_id, commit=commit)
            
        if len(pops2update)>0:
            self.pops_db.addPopularityRecord(peer_permid, pops2update, selversion, recvTime, is_torrent_id=True, commit=commit)
    
    def addCollectedTorrentsPopularity(self, peer_permid, colls, selversion, recvTime, commit=True):
        """
        This method adds/updats the popularity of the collected torrents that is received 
        through BuddyCast message.  
        @param peer_permid: perm_id of the sender of BC message. 
        @param param: colls: A dictionary that contains a subset of collected torrents by the sender of BC.
        @param selversion: The overlay protocol version that both sides agreed on. 
        @param recvTime: receive time of the message. 
        @param commit: whether or not to do database commit. 
        @author: Rahim 11-02-2010
        """
        if peer_permid == self.permid:
            return 0
    
        if selversion < OLPROTO_VER_ELEVENTH:
            return 0 
        
        pops2update = []
        
        for coll in colls:
            infohash = coll['infohash']
            torrent_id = self.torrent_db.getTorrentID(infohash)
            if not torrent_id:
                print >> sys.stderr, "buddycast: DB Warning: infohash", bin2str(infohash), "should have been inserted into db, but was not found"
                continue
            coll['torrent_id'] = torrent_id
            pops2update.append(coll) 
            
        if len(pops2update)>0:
            self.pops_db.addPopularityRecord(peer_permid, pops2update, selversion, recvTime, is_torrent_id=True, commit=commit)
    
            
    def updateSimilarity(self, peer_id, update_db=True, commit=True):
        """ update a peer's similarity """
        
        if len(self.myprefs) == 0:
            return
        
        sim = P2PSim_Single(self.simi_db.getOverlapWithPeer(peer_id, self.myprefs), len(self.myprefs));
        self.peers[peer_id][PEER_SIM_POS] = sim
        if update_db and sim>0:
            self.peer_db.updatePeerSims([(sim,peer_id)], commit=commit)
    
#    def increaseBuddyCastTimes(self, peer_permid, commit=True):
#        self.peer_db.updateTimes(peer_permid, 'buddycast_times', 1, commit=False)
#        self.peer_db.updatePeer(peer_permid, commit=commit, last_buddycast=now())

    def getPeer(self, permid, keys=None):
        return self.peer_db.getPeer(permid, keys)

    def addRelativeSim(self, sender_permid, peer_permid, sim, max_sim):
        # Given Sim(I, A) and Sim(A, B), predict Sim(I, B)
        # Sim(I, B) = Sim(I, A)*Sim(A, B)/Max(Sim(A,B)) for all B
        old_sim = self.getPeerSim(peer_permid, raw=True)
        if old_sim > 0:    # its similarity has been calculated based on its preferences
            return
        old_sim = abs(old_sim)
        sender_sim = self.getPeerSim(sender_permid)
        new_sim = sender_sim*sim/max_sim
        if old_sim == 0:
            peer_sim = new_sim    
        else:
            peer_sim = (new_sim + old_sim)/2
        peer_sim = -1*peer_sim
        # using negative value to indicate this sim comes from others
        peer_id = self.getPeerID(peer_permid)
        self.peers[peer_id][PEER_SIM_POS] = peer_sim
        
    def get_npeers(self):
        if self.num_peers_ui is None:
            return len(self.peers)    # changed to this according to Maarten's suggestion
        else:
            return self.num_peers_ui

    def get_ntorrents(self):
        if self.num_torrents_ui is None:
            _now = now()
            if _now - self.last_check_ntorrents > 5*60:
                self.ntorrents = self.torrent_db.getNumberCollectedTorrents()
                self.last_check_ntorrents = _now
            return self.ntorrents
        else:
            return self.num_torrents_ui
        
    def get_nmyprefs(self):
        return len(self.myprefs)
    
#    def updatePeerLevelStats(self,permid,npeers,ntorrents,nprefs,commit=True):
#        d = {'num_peers':npeers,'num_torrents':ntorrents,'num_prefs':nprefs}
#        self.peer_db.updatePeer(permid, commit=commit, **d)
        
#    def getAllPeerList(self):
#        return self.all_peer_list
#    
#    def removeAllPeerList(self):
#        self.all_peer_list = None
#        
#    def setNumPeersFromUI(self, num):
#        self.num_peers_ui = num
#        
#    def setNumTorrentsFromUI(self, num):    # not thread safe
#        self.num_torrents_ui = num
    
    def handleBCData(self, cache_db_data, cache_peer_data, sender_permid, max_tb_sim, selversion, recvTime):
        #self.data_handler.addPeer(peer_permid, last_seen, new_peer_data, commit=True)    # new peer
        #self.data_handler.increaseBuddyCastTimes(sender_permid, commit=True)
        #self.data_handler.addInfohashes(infohashes, commit=True)
        
        #self.data_handler._addPeerToCache(peer_permid, last_seen)
        #self.data_handler.addRelativeSim(sender_permid, peer_permid, sim, max_tb_sim)
        
        #self.data_handler.addPeerPreferences(sender_permid, prefs)

        #print >>sys.stderr,"bc: handleBCData:",`cache_db_data`


        ADD_PEER = 1
        UPDATE_PEER = 2
        ADD_INFOHASH = 3
        
        peer_data = cache_db_data['peer']
        db_writes = []
        for permid in peer_data:
            new_peer = peer_data[permid]
            old_peer = self.peer_db.getPeer(permid)
            if not old_peer:
                if permid == sender_permid:
                    new_peer['buddycast_times'] = 1
                db_writes.append((ADD_PEER, permid, new_peer))
            else:
                #print old_peer
                old_last_seen = old_peer['last_seen']
                new_last_seen = new_peer['last_seen']
                if permid == sender_permid:
                    if not old_peer['buddycast_times']:
                        new_peer['buddycast_times'] = 1
                    else:
                        new_peer['buddycast_times'] =  + 1

                if not old_last_seen or new_last_seen > old_last_seen + 4*60*60:
                    # don't update if it was updated in 4 hours
                    for k in new_peer.keys():
                        if old_peer[k] == new_peer[k]:
                            new_peer.pop(k)
                if new_peer:
                    db_writes.append((UPDATE_PEER, permid, new_peer))
                
        for infohash in cache_db_data['infohash']:
            tid = self.torrent_db.getTorrentID(infohash)
            if tid is None:
                db_writes.append((ADD_INFOHASH, infohash))

        for item in db_writes:
            if item[0] == ADD_PEER:
                permid = item[1]
                new_peer = item[2]
                # Arno, 2008-09-17: Don't use IP data from BC message, network info gets precedence
                updateDNS = (permid != sender_permid)
                self.peer_db.addPeer(permid, new_peer, update_dns=updateDNS, commit=False)
            elif item[0] == UPDATE_PEER:
                permid = item[1]
                new_peer = item[2]
                # Arno, 2008-09-17: Don't use IP data from BC message, network info gets precedence
                updateDNS = (permid != sender_permid)
                if not updateDNS:
                    if 'ip' in new_peer:
                        del new_peer['ip']
                    if 'port' in new_peer:
                        del new_peer['port']
                self.peer_db.updatePeer(permid, commit=False, **new_peer)
            elif item[0] == ADD_INFOHASH:
                infohash = item[1]
                self.torrent_db.addInfohash(infohash, commit=False)
                
        #self.torrent_db._db.show_sql(1)
        self.torrent_db.commit()
        #self.torrent_db._db.show_sql(0)
                
        for item in db_writes:
            if item[0] == ADD_PEER or item[0] == UPDATE_PEER:
                permid = item[1]
                new_peer = item[2]
                last_seen = new_peer['last_seen']
                self._addPeerToCache(permid, last_seen)
        
        for permid in peer_data:
            if 'sim' in peer_data[permid]:
                sim = peer_data[permid]['sim']
                self.addRelativeSim(sender_permid, permid, sim, max_tb_sim)

        #self.torrent_db._db.show_sql(1)
        self.torrent_db.commit()
        #self.torrent_db._db.show_sql(0)
        
        # Nicolas: moved this block *before* the call to addPeerPreferences because with the clicklog,
        # this in fact writes to several different databases, so it's easier to tell it to commit
        # right away. hope this is ok
        
        # Nicolas 2009-03-30: thing is that we need to create terms and their generated ids, forcing at least one commit in-between
        # have to see later how this might be optimized. right now, there's three commits:
        # before addPeerPreferences, after bulk_insert, and after storing clicklog data
                
        if cache_db_data['pref']:
            self.addPeerPreferences(sender_permid, 
                                    cache_db_data['pref'], selversion, recvTime, 
                                    commit=True)
            
        # Arno, 2010-02-04: Since when are collected torrents also a peer pref?

        if cache_db_data['coll']:
            self.addCollectedTorrentsPopularity(sender_permid, 
                                    cache_db_data['coll'], selversion, recvTime, 
                                    commit=True)
        
                
        #print hash(k), peer_data[k]
        #cache_db_data['infohash']
        #cache_db_data['pref']<|MERGE_RESOLUTION|>--- conflicted
+++ resolved
@@ -393,18 +393,11 @@
                 waitt = 3.0
             self.overlay_bridge.add_task(self.data_handler.initRemoteSearchPeers,waitt)
             
-<<<<<<< HEAD
-            #Nitin: While booting up, we try to update the channels that we are subscribed to
-            #       after 30 seconds initially and later, at every 2 hour interval
-            #Niels: Changed this to 30 to prevent to much going on at startup 
-            self.overlay_bridge.add_task(self.channelcast_core.updateMySubscribedChannels, 30)
-=======
             #Niels, let buddycast try to connect to some peers, then schedule a call to update subscribed channels
             #We assume here that buddycast connects to 20 peers, but we wait an additional 30s to start requesting
             waitsub = self.getCurrrentInterval() * 20
             waitsub += 30
             self.overlay_bridge.add_task(self.channelcast_core.updateMySubscribedChannels, waitsub)
->>>>>>> 16bedadc
             
             print >> sys.stderr, "BuddyCast starts up",waitt
         
