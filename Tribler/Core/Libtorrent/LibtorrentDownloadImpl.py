--- conflicted
+++ resolved
@@ -50,12 +50,7 @@
     def read(self, *args):
         oldpos = self._file.tell()
 
-<<<<<<< HEAD
-        if DEBUG:
-            print >> sys.stderr, 'VODFile: get bytes', oldpos, '-', oldpos + args[0]
-=======
-        self._logger.debug('VODFile: get bytes %s - %s' % (repr(oldpos), repr(oldpos + args[0])))
->>>>>>> e0cc558f
+        self._logger.debug('VODFile: get bytes %s - %s', oldpos, oldpos + args[0])
 
         while self._download.get_byte_progress([(self._download.get_vod_fileindex(), oldpos, oldpos + args[0])]) < 1:
             time.sleep(1)
@@ -65,12 +60,7 @@
         if self._download.vod_seekpos == oldpos:
             self._download.vod_seekpos = newpos
 
-<<<<<<< HEAD
-        if DEBUG:
-            print >> sys.stderr, 'VODFile: got bytes', oldpos, '-', newpos
-=======
-        self._logger.debug('VODFile: got bytes %s - %s' % (repr(oldpos), repr(newpos)))
->>>>>>> e0cc558f
+        self._logger.debug('VODFile: got bytes %s - %s', oldpos, newpos)
         # assert self.verify_pieces(result, oldpos, newpos)
 
         return result
@@ -79,26 +69,15 @@
         self._file.seek(*args)
         newpos = self._file.tell()
 
-<<<<<<< HEAD
-        if DEBUG:
-            print >> sys.stderr, 'VODFile: seek', newpos, args
-=======
-        self._logger.debug('VODFile: seek %s %s' % (repr(newpos), repr(args)))
->>>>>>> e0cc558f
+        self._logger.debug('VODFile: seek %s %s', newpos, args)
 
         if self._download.vod_seekpos == None or abs(newpos - self._download.vod_seekpos) < 1024 * 1024:
             self._download.vod_seekpos = newpos
         self._download.set_byte_priority([(self._download.get_vod_fileindex(), 0, newpos)], 0)
         self._download.set_byte_priority([(self._download.get_vod_fileindex(), newpos, -1)], 1)
 
-<<<<<<< HEAD
-        if DEBUG:
-            print >> sys.stderr, 'VODFile: seek, get pieces', self._download.handle.piece_priorities()
-            print >> sys.stderr, 'VODFile: seek, got pieces', [int(piece) for piece in self._download.handle.status().pieces]
-=======
-        self._logger.debug('VODFile: seek, get pieces %s' % repr(self._download.handle.piece_priorities()))
-        self._logger.debug('VODFile: seek, got pieces %s' % repr([int(piece) for piece in self._download.handle.status().pieces]))
->>>>>>> e0cc558f
+        self._logger.debug('VODFile: seek, get pieces %s', self._download.handle.piece_priorities())
+        self._logger.debug('VODFile: seek, got pieces %s', [int(piece) for piece in self._download.handle.status().pieces])
 
     def verify_pieces(self, original_data, frompos, topos):
         allpiecesok = True
@@ -107,20 +86,11 @@
 
         frompiece = self._download.handle.get_torrent_info().map_file(self._download.get_vod_fileindex(), frompos, 0)
         topiece = self._download.handle.get_torrent_info().map_file(self._download.get_vod_fileindex(), topos, 0)
-<<<<<<< HEAD
-        print >> sys.stderr, "VODFile: Libtorrent says we read pieces", frompiece.piece, topiece.piece
+        self._logger.info("VODFile: Libtorrent says we read pieces %s %s" % (repr(frompiece.piece), repr(topiece.piece)))
 
         if frompiece.start:
             if frompos - frompiece.start < 0:
-                print >> sys.stderr, "VODFile: Cannot verify ", frompos, "-", frompos + self.piecesize - frompiece.start
-=======
-        self._logger.info("VODFile: Libtorrent says we read pieces %s %s" % (repr(frompiece.piece), repr(topiece.piece)))
-
-        if frompiece.start:
-            if frompos - frompiece.start < 0:
-                self._logger.info("VODFile: Cannot verify %s - %s" %\
-                    (repr(frompos), repr(frompos + self.piecesize - frompiece.start)))
->>>>>>> e0cc558f
+                self._logger.info("VODFile: Cannot verify %s - %s", frompos, frompos + self.piecesize - frompiece.start)
 
                 # cannot read partial piece, skipping first X bytes
                 frompos += self.piecesize - frompiece.start
@@ -131,12 +101,7 @@
                 frompiece = frompiece.piece
 
         if topiece.piece == self.endpiece.piece:
-<<<<<<< HEAD
-            print >> sys.stderr, "VODFile: Cannot verify ", topos - topiece.start, "-", topos
-=======
-            self._logger.info("VODFile: Cannot verify %s - %s" %\
-                (repr(topos - topiece.start), repr(topos)))
->>>>>>> e0cc558f
+            self._logger.info("VODFile: Cannot verify %s - %s", topos - topiece.start, topos)
 
             # cannot read partial piece, truncating last X bytes
             topos -= topiece.start
@@ -177,15 +142,9 @@
                 piecehash = sha(read_data[startindex:startindex + self.piecesize]).digest()
 
                 if piecehash == self.pieces[piece]:
-<<<<<<< HEAD
-                    print >> sys.stderr, "VODFile: Correct piece read", piece
+                    self._logger.info("VODFile: Correct piece read %s", piece)
                 else:
-                    print >> sys.stderr, "VODFile: Incorrect piece read", piece, piecehash, self.pieces[piece]
-=======
-                    self._logger.info("VODFile: Correct piece read %s" % repr(piece))
-                else:
-                    self._logger.info("VODFile: Incorrect piece read %s %s %s" % (repr(piece), repr(piecehash), repr(self.pieces[piece])))
->>>>>>> e0cc558f
+                    self._logger.info("VODFile: Incorrect piece read %s %s %s", piece, piecehash, self.pieces[piece])
                     allpiecesok = False
                 startindex += self.piecesize
 
@@ -273,12 +232,7 @@
                 if not isinstance(self.tdef, TorrentDefNoMetainfo):
                     self.set_files()
 
-<<<<<<< HEAD
-                if DEBUG:
-                    print >> sys.stderr, "LibtorrentDownloadImpl: setup: initialdlstatus", self.tdef.get_infohash(), initialdlstatus
-=======
-                self._logger.debug("LibtorrentDownloadImpl: setup: initialdlstatus %s %s" % (repr(self.tdef.get_infohash()), repr(initialdlstatus)))
->>>>>>> e0cc558f
+                self._logger.debug("LibtorrentDownloadImpl: setup: initialdlstatus %s %s", self.tdef.get_infohash(), initialdlstatus)
 
                 self.create_engine_wrapper(lm_network_engine_wrapper_created_callback, pstate, lm_network_vod_event_callback, initialdlstatus=initialdlstatus, wrapperDelay=wrapperDelay)
 
@@ -294,11 +248,7 @@
             if not self.cew_scheduled:
                 self.ltmgr = self.session.lm.ltmgr
                 if not self.ltmgr or (not self.tdef.has_trackers() and not self.ltmgr.is_dht_ready()):
-<<<<<<< HEAD
-                    print >> sys.stderr, "LibtorrentDownloadImpl: LTMGR or DHT not ready, rescheduling create_engine_wrapper"
-=======
                     self._logger.info("LibtorrentDownloadImpl: LTMGR or DHT not ready, rescheduling create_engine_wrapper")
->>>>>>> e0cc558f
                     create_engine_wrapper_lambda = lambda: self.create_engine_wrapper(lm_network_engine_wrapper_created_callback, pstate, lm_network_vod_event_callback, initialdlstatus=initialdlstatus)
                     self.session.lm.rawserver.add_task(create_engine_wrapper_lambda, 5)
                     self.dlstate = DLSTATUS_METADATA
@@ -309,12 +259,7 @@
 
     def network_create_engine_wrapper(self, lm_network_engine_wrapper_created_callback, pstate, lm_network_vod_event_callback, initialdlstatus=None):
         # Called by any thread, assume dllock already acquired
-<<<<<<< HEAD
-        if DEBUG:
-            print >> sys.stderr, "LibtorrentDownloadImpl: create_engine_wrapper()"
-=======
         self._logger.debug("LibtorrentDownloadImpl: create_engine_wrapper()")
->>>>>>> e0cc558f
 
         atp = {}
         atp["save_path"] = str(self.dlconfig['saveas'])
@@ -331,11 +276,7 @@
             torrent_files = torrentinfo.files()
             is_multifile = len(self.tdef.get_files_as_unicode()) > 1
             commonprefix = os.path.commonprefix([file_entry.path for file_entry in torrent_files]) if is_multifile else ''
-<<<<<<< HEAD
             swarmname = commonprefix.partition(os.path.sep)[0]
-=======
-            swarmname = os.path.split(commonprefix)[0] or os.path.split(commonprefix)[1]
->>>>>>> e0cc558f
 
             if is_multifile and swarmname != self.correctedinfoname:
                 for i, file_entry in enumerate(torrent_files):
@@ -347,14 +288,7 @@
             atp["ti"] = torrentinfo
             if resume_data:
                 atp["resume_data"] = lt.bencode(resume_data)
-<<<<<<< HEAD
-            print >> sys.stderr, self.tdef.get_name_as_unicode(), \
-                                 dict((k, v) for k, v in resume_data.iteritems() if k not in ['pieces', 'piece_priority', 'peers']) if resume_data else None
-=======
-            self._logger.info("%s %s" %\
-                (repr(self.tdef.get_name_as_unicode()),\
-                repr(dict((k, v) for k, v in resume_data.iteritems() if k not in ['pieces', 'piece_priority', 'peers']) if resume_data else None)))
->>>>>>> e0cc558f
+            self._logger.info("%s %s", self.tdef.get_name_as_unicode(), dict((k, v) for k, v in resume_data.iteritems() if k not in ['pieces', 'piece_priority', 'peers']) if resume_data else None)
         else:
             if self.tdef.get_url():
                 # We prefer to use an url, since it may contain trackers
@@ -381,11 +315,7 @@
             self.handle.resolve_countries(True)
 
         else:
-<<<<<<< HEAD
-            print >> sys.stderr, "Could not add torrent to LibtorrentManager", self.tdef.get_name_as_unicode()
-=======
-            self._logger.info("Could not add torrent to LibtorrentManager %s" % repr(self.tdef.get_name_as_unicode()))
->>>>>>> e0cc558f
+            self._logger.info("Could not add torrent to LibtorrentManager %s", self.tdef.get_name_as_unicode())
 
         with self.dllock:
             self.cew_scheduled = False
@@ -394,13 +324,7 @@
             lm_network_engine_wrapper_created_callback(self, pstate)
 
     def set_vod_mode(self, enable=True):
-<<<<<<< HEAD
-        if DEBUG:
-            print >> sys.stderr, "LibtorrentDownloadImpl: set_vod_mode for", self.handle.name(), '( enable =', enable, ')'
-=======
-        self._logger.debug("LibtorrentDownloadImpl: set_vod_mode for %s (enable = %s)" %\
-            (repr(self.handle.name()), repr(enable)))
->>>>>>> e0cc558f
+        self._logger.debug("LibtorrentDownloadImpl: set_vod_mode for %s (enable = %s)", self.handle.name(), enable)
 
         if enable:
             self.vod_status = ""
@@ -441,19 +365,10 @@
 
             self.progress = self.get_byte_progress([(self.get_vod_fileindex(), 0, -1)])
             if self.progress == 1.0:
-<<<<<<< HEAD
-                if DEBUG:
-                    print >> sys.stderr, "LibtorrentDownloadImpl: VOD requested, but file complete on disk", self.videoinfo
+                self._logger.debug("LibtorrentDownloadImpl: VOD requested, but file complete on disk %s", self.videoinfo)
                 self.start_vod(complete=True)
             else:
-                if DEBUG:
-                    print >> sys.stderr, "LibtorrentDownloadImpl: going into VOD mode", self.videoinfo
-=======
-                self._logger.debug("LibtorrentDownloadImpl: VOD requested, but file complete on disk %s" % repr(self.videoinfo))
-                self.start_vod(complete=True)
-            else:
-                self._logger.debug("LibtorrentDownloadImpl: going into VOD mode %s" % repr(self.videoinfo))
->>>>>>> e0cc558f
+                self._logger.debug("LibtorrentDownloadImpl: going into VOD mode %s", self.videoinfo)
                 self.set_state_callback(self.monitor_vod, delay=1.0)
         else:
             self.handle.set_sequential_download(False)
@@ -471,12 +386,7 @@
 
         bufferprogress = ds.get_vod_prebuffering_progress_consec()
 
-<<<<<<< HEAD
-        if DEBUG:
-            print >> sys.stderr, 'LibtorrentDownloadImpl: bufferprogress = %.2f' % bufferprogress
-=======
-        self._logger.debug('LibtorrentDownloadImpl: bufferprogress = %.2f' % bufferprogress)
->>>>>>> e0cc558f
+        self._logger.debug('LibtorrentDownloadImpl: bufferprogress = %.2f', bufferprogress)
 
         if bufferprogress >= 1:
             if not self.vod_status:
@@ -551,11 +461,7 @@
 
                         pieces += range(startpiece, endpiece)
                     else:
-<<<<<<< HEAD
-                        print >> sys.stderr, "LibtorrentDownloadImpl: could not get progress for incorrect fileindex"
-=======
                         self._logger.info("LibtorrentDownloadImpl: could not get progress for incorrect fileindex")
->>>>>>> e0cc558f
 
                 pieces = list(set(pieces))
                 return self.get_piece_progress(pieces, consecutive)
@@ -568,11 +474,7 @@
                     if piece < len(piecepriorities):
                         piecepriorities[piece] = priority
                     else:
-<<<<<<< HEAD
-                        print >> sys.stderr, "LibtorrentDownloadImpl: could not set priority for non-existing piece %d / %d" % (piece, len(piecepriorities))
-=======
-                        self._logger.info("LibtorrentDownloadImpl: could not set priority for non-existing piece %d / %d" % (piece, len(piecepriorities)))
->>>>>>> e0cc558f
+                        self._logger.info("LibtorrentDownloadImpl: could not set priority for non-existing piece %d / %d", piece, len(piecepriorities))
                 self.handle.prioritize_pieces(piecepriorities)
 
     def set_byte_priority(self, byteranges, priority):
@@ -599,11 +501,7 @@
 
                             pieces += range(startpiece, endpiece)
                     else:
-<<<<<<< HEAD
-                        print >> sys.stderr, "LibtorrentDownloadImpl: could not set priority for incorrect fileindex"
-=======
                         self._logger.info("LibtorrentDownloadImpl: could not set priority for incorrect fileindex")
->>>>>>> e0cc558f
 
                 if pieces:
                     pieces = list(set(pieces))
@@ -620,48 +518,28 @@
                                                "length": self.videoinfo['outpath'][1],
                                                "bitrate": self.videoinfo["bitrate"]})
 
-<<<<<<< HEAD
-            if DEBUG:
-                print >> sys.stderr, "LibtorrentDownloadImpl: VOD started", self.videoinfo['outpath'][0]
-=======
-            self._logger.debug("LibtorrentDownloadImpl: VOD started %s" % repr(self.videoinfo['outpath'][0]))
->>>>>>> e0cc558f
+            self._logger.debug("LibtorrentDownloadImpl: VOD started %s", self.videoinfo['outpath'][0])
 
     def resume_vod(self):
         if self.vod_status == "paused":
             self.vod_status = "resumed"
             self.videoinfo["usercallback"](VODEVENT_RESUME, {})
 
-<<<<<<< HEAD
-            if DEBUG:
-                print >> sys.stderr, "LibtorrentDownloadImpl: VOD resumed"
-=======
             self._logger.debug("LibtorrentDownloadImpl: VOD resumed")
->>>>>>> e0cc558f
 
     def pause_vod(self):
         if self.vod_status != "paused":
             self.vod_status = "paused"
             self.videoinfo["usercallback"](VODEVENT_PAUSE, {})
 
-<<<<<<< HEAD
-            if DEBUG:
-                print >> sys.stderr, "LibtorrentDownloadImpl: VOD paused"
-=======
             self._logger.debug("LibtorrentDownloadImpl: VOD paused")
->>>>>>> e0cc558f
 
     def get_vod_info(self):
         return self.videoinfo
 
     def process_alert(self, alert, alert_type):
-<<<<<<< HEAD
-        if DEBUG or alert.category() in [lt.alert.category_t.error_notification, lt.alert.category_t.performance_warning]:
-            print >> sys.stderr, "LibtorrentDownloadImpl: alert %s with message %s" % (alert_type, alert)
-=======
         if alert.category() in [lt.alert.category_t.error_notification, lt.alert.category_t.performance_warning]:
-            self._logger.debug("LibtorrentDownloadImpl: alert %s with message %s" % (alert_type, alert))
->>>>>>> e0cc558f
+            self._logger.debug("LibtorrentDownloadImpl: alert %s with message %s", alert_type, alert)
 
         if self.handle and self.handle.is_valid():
 
@@ -716,24 +594,14 @@
         if alert.message().endswith("send buffer watermark too low (upload rate will suffer)"):
             settings = self.ltmgr.ltsession.settings()
             if settings.send_buffer_watermark <= 26214400:
-<<<<<<< HEAD
-                print >> sys.stderr, "LibtorrentDownloadImpl: setting send_buffer_watermark to", 2 * settings.send_buffer_watermark
-=======
-                self._logger.info("LibtorrentDownloadImpl: setting send_buffer_watermark to %s" %\
-                    repr(2 * settings.send_buffer_watermark))
->>>>>>> e0cc558f
+                self._logger.info("LibtorrentDownloadImpl: setting send_buffer_watermark to %s", 2 * settings.send_buffer_watermark)
                 settings.send_buffer_watermark = 2 * settings.send_buffer_watermark
                 self.ltmgr.ltsession.set_settings(settings)
         # When the write cache is too small, double the buffer size to a maximum of 64MiB. Again, this is the same mechanism as Deluge uses.
         elif alert.message().endswith("max outstanding disk writes reached"):
             settings = self.ltmgr.ltsession.settings()
             if settings.max_queued_disk_bytes <= 33554432:
-<<<<<<< HEAD
-                print >> sys.stderr, "LibtorrentDownloadImpl: setting max_queued_disk_bytes to", 2 * settings.max_queued_disk_bytes
-=======
-                self._logger.info("LibtorrentDownloadImpl: setting max_queued_disk_bytes to %d" %\
-                    repr(2 * settings.max_queued_disk_bytes))
->>>>>>> e0cc558f
+                self._logger.info("LibtorrentDownloadImpl: setting max_queued_disk_bytes to %d", 2 * settings.max_queued_disk_bytes)
                 settings.max_queued_disk_bytes = 2 * settings.max_queued_disk_bytes
                 self.ltmgr.ltsession.set_settings(settings)
 
@@ -810,11 +678,7 @@
 
                 is_multifile = len(self.tdef.get_files_as_unicode()) > 1
                 commonprefix = os.path.commonprefix([path for path in self.orig_files]) if is_multifile else ''
-<<<<<<< HEAD
                 swarmname = commonprefix.partition(os.path.sep)[0]
-=======
-                swarmname = os.path.split(commonprefix)[0] or os.path.split(commonprefix)[1]
->>>>>>> e0cc558f
                 unwanteddir = os.path.join(swarmname, '.unwanted')
                 unwanteddir_abs = os.path.join(self.handle.save_path(), unwanteddir)
 
@@ -925,13 +789,7 @@
 
         logmsgs = []
 
-<<<<<<< HEAD
-        if DEBUG:
-            print >> sys.stderr, "Torrent", self.handle.name(), "PROGRESS", self.progress, "QUEUEPOS", self.queue_position, "DLSTATE", self.dlstate, "SEEDTIME", self.finished_time
-=======
-        self._logger.debug("Torrent %s PROGRESS %s QUEUEPOS %s DLSTATE %s SEEDTIME %s" %\
-            (repr(self.handle.name()), repr(self.progress), repr(self.queue_position), repr(self.dlstate), repr(self.finished_time)))
->>>>>>> e0cc558f
+        self._logger.debug("Torrent %s PROGRESS %s QUEUEPOS %s DLSTATE %s SEEDTIME %s", self.handle.name(), self.progress, self.queue_position, self.dlstate, self.finished_time)
 
         return (self.dlstate, stats, seeding_stats, logmsgs)
 
@@ -1031,12 +889,7 @@
         """ Called by network thread """
         with self.dllock:
             if self.handle is None:
-<<<<<<< HEAD
-                if DEBUG:
-                    print >> sys.stderr, "LibtorrentDownloadImpl: network_get_state: Download not running"
-=======
                 self._logger.debug("LibtorrentDownloadImpl: network_get_state: Download not running")
->>>>>>> e0cc558f
                 ds = DownloadState(self, DLSTATUS_WAITING4HASHCHECK, self.error, self.progressbeforestop)
             else:
                 (status, stats, seeding_stats, logmsgs) = self.network_get_stats(getpeerlist)
@@ -1071,21 +924,11 @@
     def network_stop(self, removestate, removecontent):
         """ Called by network thread, but safe for any """
         with self.dllock:
-<<<<<<< HEAD
-            if DEBUG:
-                print >> sys.stderr, "LibtorrentDownloadImpl: network_stop", self.tdef.get_name()
-
-            pstate = self.network_get_persistent_state()
-            if self.handle is not None:
-                if DEBUG:
-                    print >> sys.stderr, "LibtorrentDownloadImpl: network_stop: engineresumedata from torrent handle"
-=======
-            self._logger.debug("LibtorrentDownloadImpl: network_stop %s" % repr(self.tdef.get_name()))
+            self._logger.debug("LibtorrentDownloadImpl: network_stop %s", self.tdef.get_name())
 
             pstate = self.network_get_persistent_state()
             if self.handle is not None:
                 self._logger.debug("LibtorrentDownloadImpl: network_stop: engineresumedata from torrent handle")
->>>>>>> e0cc558f
                 if removestate:
                     self.ltmgr.remove_torrent(self, removecontent)
                     self.handle = None
@@ -1101,25 +944,15 @@
                 # and that should be written into the checkpoint.
                 #
                 if self.pstate_for_restart is not None:
-<<<<<<< HEAD
-                    if DEBUG:
-                        print >> sys.stderr, "LibtorrentDownloadImpl: network_stop: Reusing previously saved engineresume data for checkpoint"
-=======
                     self._logger.debug("LibtorrentDownloadImpl: network_stop: Reusing previously saved engineresume data for checkpoint")
->>>>>>> e0cc558f
                     # Don't copy full pstate_for_restart, as the torrent
                     # may have gone from e.g. HASHCHECK at startup to STOPPED
                     # now, at shutdown. In other words, it was never active
                     # in this session and the pstate_for_restart still says
                     # HASHCHECK.
                     pstate['engineresumedata'] = self.pstate_for_restart['engineresumedata']
-<<<<<<< HEAD
-                elif DEBUG:
-                    print >> sys.stderr, "LibtorrentDownloadImpl: network_stop: Could not reuse engineresumedata as pstart_for_restart is None"
-=======
                 else:
                     self._logger.debug("LibtorrentDownloadImpl: network_stop: Could not reuse engineresumedata as pstart_for_restart is None")
->>>>>>> e0cc558f
 
             # Offload the removal of the dlcheckpoint to another thread
             if removestate:
@@ -1133,12 +966,7 @@
 
     def set_filepieceranges(self, metainfo):
         """ Determine which file maps to which piece ranges for progress info """
-<<<<<<< HEAD
-        if DEBUG:
-            print >> sys.stderr, "LibtorrentDownloadImpl: set_filepieceranges:", self.dlconfig['selected_files']
-=======
-        self._logger.debug("LibtorrentDownloadImpl: set_filepieceranges: %s" % repr(self.dlconfig['selected_files']))
->>>>>>> e0cc558f
+        self._logger.debug("LibtorrentDownloadImpl: set_filepieceranges: %s", self.dlconfig['selected_files'])
 
         self.filepieceranges = maketorrent.get_length_filepieceranges_from_metainfo(metainfo, [])[1]
 
@@ -1148,12 +976,7 @@
     def restart(self, initialdlstatus=None):
         """ Restart the Download """
         # Called by any thread
-<<<<<<< HEAD
-        if DEBUG:
-            print >> sys.stderr, "LibtorrentDownloadImpl: restart:", self.tdef.get_name()
-=======
-        self._logger.debug("LibtorrentDownloadImpl: restart: %s" % repr(self.tdef.get_name()))
->>>>>>> e0cc558f
+        self._logger.debug("LibtorrentDownloadImpl: restart: %s", self.tdef.get_name())
 
         with self.dllock:
             if self.handle is None:
@@ -1164,12 +987,7 @@
                 self.set_vod_mode(self.get_mode() == DLMODE_VOD)
 
     def set_max_desired_speed(self, direct, speed):
-<<<<<<< HEAD
-        if DEBUG:
-            print >> sys.stderr, "LibtorrentDownloadImpl: set_max_desired_speed", direct, speed
-=======
-        self._logger.debug("LibtorrentDownloadImpl: set_max_desired_speed %s %s" % (repr(direct), repr(speed)))
->>>>>>> e0cc558f
+        self._logger.debug("LibtorrentDownloadImpl: set_max_desired_speed %s %s", direct, speed)
 
         with self.dllock:
             if direct == UPLOAD:
@@ -1265,13 +1083,7 @@
         pstate['dlstate']['progress'] = ds.get_progress()
         pstate['dlstate']['swarmcache'] = None
 
-<<<<<<< HEAD
-        if DEBUG:
-            print >> sys.stderr, "LibtorrentDownloadImpl: network_get_persistent_state: status", dlstatus_strings[ds.get_status()], "progress", ds.get_progress()
-=======
-        self._logger.debug("LibtorrentDownloadImpl: network_get_persistent_state: status %s progress %s" %\
-            (repr(dlstatus_strings[ds.get_status()]), repr(ds.get_progress())))
->>>>>>> e0cc558f
+        self._logger.debug("LibtorrentDownloadImpl: network_get_persistent_state: status %s progress %s", dlstatus_strings[ds.get_status()], ds.get_progress())
 
         pstate['engineresumedata'] = None
         return pstate
@@ -1317,12 +1129,7 @@
                 from Tribler.Video.utils import win32_retrieve_video_play_command
 
                 [mimetype, playcmd] = win32_retrieve_video_play_command(ext, file)
-<<<<<<< HEAD
-                if DEBUG:
-                    print >> sys.stderr, "LibtorrentDownloadImpl: Win32 reg said MIME type is", mimetype
-=======
-                self._logger.debug("LibtorrentDownloadImpl: Win32 reg said MIME type is %s" % repr(mimetype))
->>>>>>> e0cc558f
+                self._logger.debug("LibtorrentDownloadImpl: Win32 reg said MIME type is %s", mimetype)
             except:
                 print_exc()
                 pass
@@ -1337,13 +1144,7 @@
                 mimetypes.init(mapfiles)
                 (mimetype, encoding) = mimetypes.guess_type(file)
 
-<<<<<<< HEAD
-                if DEBUG:
-                    print >> sys.stderr, "LibtorrentDownloadImpl: /etc/mimetypes+ said MIME type is", mimetype, file
-=======
-                self._logger.debug("LibtorrentDownloadImpl: /etc/mimetypes+ said MIME type is %s %s" %\
-                    (repr(mimetype), repr(file)))
->>>>>>> e0cc558f
+                self._logger.debug("LibtorrentDownloadImpl: /etc/mimetypes+ said MIME type is %s %s", mimetype, file)
             except:
                 print_exc()
 
