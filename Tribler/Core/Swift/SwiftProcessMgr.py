--- conflicted
+++ resolved
@@ -12,9 +12,6 @@
 
 from Tribler.Core.Swift.SwiftProcess import *
 from Tribler.Utilities.Instance2Instance import *
-
-
-DEBUG = False
 
 
 class SwiftProcessMgr:
@@ -56,22 +53,13 @@
                     for sp2 in self.sps:
                         if len(sp2.get_downloads()) < self.dlsperproc:
                             sp = sp2
-<<<<<<< HEAD
-                            if DEBUG:
-                                print >> sys.stderr, "spm: get_or_create_sp: Reusing", sp.get_pid()
-=======
-                            self._logger.debug("spm: get_or_create_sp: Reusing %s" % repr(sp.get_pid()))
->>>>>>> e0cc558f
+                            self._logger.debug("spm: get_or_create_sp: Reusing %s", sp.get_pid())
                             break
 
                 if sp is None:
                     # Create new process
                     sp = SwiftProcess(self.binpath, workdir, zerostatedir, listenport, httpgwport, cmdgwport, self)
-<<<<<<< HEAD
-                    print >> sys.stderr, "spm: get_or_create_sp: Creating new", sp.get_pid()
-=======
-                    self._logger.debug("spm: get_or_create_sp: Creating new %s" % repr(sp.get_pid()))
->>>>>>> e0cc558f
+                    self._logger.debug("spm: get_or_create_sp: Creating new %s", sp.get_pid())
                     self.sps.append(sp)
 
                     # Arno, 2011-10-13: On Linux swift is slow to start and
@@ -80,11 +68,7 @@
                     # connect when the first fails, so not timing dependent,
                     # just ensures no send_()s get lost. Executed by NetworkThread.
                     if sys.platform == "linux2" or sys.platform == "darwin":
-<<<<<<< HEAD
-                        print >> sys.stderr, "spm: Need to sleep 1 second for swift to start on Linux?! FIXME"
-=======
                         self._logger.info("spm: Need to sleep 1 second for swift to start on Linux?! FIXME")
->>>>>>> e0cc558f
                         time.sleep(1)
 
                     sp.start_cmd_connection()
@@ -109,11 +93,7 @@
             self.sesslock.release()
 
     def destroy_sp(self, sp):
-<<<<<<< HEAD
-        print >> sys.stderr, "spm: destroy_sp:", sp.get_pid()
-=======
-        self._logger.info("spm: destroy_sp: %s" % repr(sp.get_pid()))
->>>>>>> e0cc558f
+        self._logger.info("spm: destroy_sp: %s", sp.get_pid())
         self.sesslock.acquire()
         try:
             self.sps.remove(sp)
@@ -128,11 +108,7 @@
         deads = []
         for sp in self.sps:
             if not sp.is_alive():
-<<<<<<< HEAD
-                print >> sys.stderr, "spm: clean_sps: Garbage collecting dead", sp.get_pid()
-=======
-                self._logger.info("spm: clean_sps: Garbage collecting dead %s" % repr(sp.get_pid()))
->>>>>>> e0cc558f
+                self._logger.info("spm: clean_sps: Garbage collecting dead %s", sp.get_pid())
                 deads.append(sp)
         for sp in deads:
             self.sps.remove(sp)
@@ -142,11 +118,7 @@
         gracetime (see Session.shutdown()).
         """
         # Called by any thread, assume sessionlock is held
-<<<<<<< HEAD
-        print >> sys.stderr, "spm: early_shutdown"
-=======
         self._logger.info("spm: early_shutdown")
->>>>>>> e0cc558f
         try:
             self.sesslock.acquire()
             self.done = True
@@ -162,11 +134,7 @@
     def network_shutdown(self):
         """ Gracetime expired, kill procs """
         # Called by network thread
-<<<<<<< HEAD
-        print >> sys.stderr, "spm: network_shutdown"
-=======
         self._logger.info("spm: network_shutdown")
->>>>>>> e0cc558f
         for sp in self.sps:
             try:
                 sp.network_shutdown()
@@ -181,11 +149,7 @@
         try:
             for sp in self.sps:
                 if sp.get_cmdport() == port:
-<<<<<<< HEAD
-                    print >> sys.stderr, "spm: connection_lost: Restart", sp.get_pid()
-=======
-                    self._logger.info("spm: connection_lost: Restart %s" % repr(sp.get_pid()))
->>>>>>> e0cc558f
+                    self._logger.info("spm: connection_lost: Restart %s", sp.get_pid())
                     sp.start_cmd_connection()
         finally:
             self.sesslock.release()