--- conflicted
+++ resolved
@@ -30,46 +30,7 @@
 #  Version 2: as released in Tribler 4.5.0
 #
 SESSDEFAULTS_VERSION = 2
-<<<<<<< HEAD
-sessdefaults = {}
-sessdefaults['version'] = SESSDEFAULTS_VERSION
-sessdefaults['state_dir'] = None
-sessdefaults['install_dir'] = u'.'
-sessdefaults['ip'] = ''
-sessdefaults['minport'] = DEFAULTPORT
-sessdefaults['maxport'] = DEFAULTPORT
-sessdefaults['bind'] = []
-sessdefaults['ipv6_enabled'] = 0  # allow the client to connect to peers via IPv6 (currently not supported)
-sessdefaults['ipv6_binds_v4'] = None  # set if an IPv6 server socket won't also field IPv4 connections (default = set automatically)
-sessdefaults['timeout'] = 300.0
-sessdefaults['timeout_check_interval'] = 60.0
-sessdefaults['eckeypairfilename'] = None
-sessdefaults['megacache'] = True
-sessdefaults['torrent_collecting'] = True
-sessdefaults['dht_torrent_collecting'] = True
-sessdefaults['torrent_collecting_max_torrents'] = 50000
-sessdefaults['torrent_collecting_dir'] = None
-sessdefaults['torrent_checking'] = 1
-sessdefaults['torrent_checking_period'] = 31  # will be changed to min(max(86400/ntorrents, 15), 300) at runtime
-sessdefaults['stop_collecting_threshold'] = 200
-sessdefaults['internaltracker'] = True
-sessdefaults['nickname'] = '__default_name__'  # is replaced with hostname in LaunchManyCore.py
-sessdefaults['mugshot'] = None
-sessdefaults['videoanalyserpath'] = None
-sessdefaults['peer_icon_path'] = None
-sessdefaults['family_filter'] = True
-sessdefaults['live_aux_seeders'] = []
-sessdefaults['mainline_dht'] = True
-sessdefaults['mainline_dht_port'] = DEFAULTPORT - 3
-sessdefaults['libtorrent'] = True
-sessdefaults['utp'] = True
-# Libtorrent proxy settings
-sessdefaults['lt_proxytype'] = 0  # no proxy server is used by default
-sessdefaults['lt_proxyserver'] = None
-sessdefaults['lt_proxyauth'] = None
-=======
 sessdefaults = OrderedDict()
->>>>>>> 5fb34876
 
 # General Tribler settings
 sessdefaults['general'] = OrderedDict()
@@ -116,6 +77,7 @@
 sessdefaults['libtorrent']['lt_proxytype'] = 0  # no proxy server is used by default
 sessdefaults['libtorrent']['lt_proxyserver'] = None
 sessdefaults['libtorrent']['lt_proxyauth'] = None
+sessdefaults['libtorrent']['utp'] = True
 
 # SWIFTPROC config
 sessdefaults['swift'] = OrderedDict()
