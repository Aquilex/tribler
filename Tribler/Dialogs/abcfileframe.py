# Written by Jie Yang, Arno Bakker
# see LICENSE.txt for license information

import wx
from wx.lib import masked
import os
import sys
from traceback import print_exc
from base64 import encodestring
from Tribler.utilities import friendly_time, sort_dictlist, remove_torrent_from_list
from Tribler.unicode import str2unicode, dunno2unicode
from common import CommonTriblerList
from Utility.constants import * #IGNORE:W0611
from Tribler.Category.Category import Category
from Tribler.TrackerChecking.ManualChecking import ManualChecking
from Tribler.CacheDB.SynDBHandler import SynTorrentDBHandler
from Tribler.vwxGUI.torrentManager import TorrentDataManager
from copy import deepcopy
from traceback import print_exc
from time import time


DEBUG = False
SHOW_TORRENT_NAME = True

relevance_display_factor = 1000.0

def showInfoHash(infohash):
    if infohash.startswith('torrent'):    # for testing
        return infohash
    try:
        n = int(infohash)
        return str(n)
    except:
        pass
    return encodestring(infohash).replace("\n","")
#    try:
#        return encodestring(infohash)
#    except:
#        return infohash

class MyPreferenceList(CommonTriblerList):
    def __init__(self, parent):
        self.parent = parent
        self.utility = parent.utility
        self.mypref_db = parent.mypref_db
        self.min_rank = -1
        self.max_rank = 5
        self.reversesort = 0
        self.lastcolumnsorted = -1
        
        style = wx.LC_REPORT|wx.LC_HRULES|wx.LC_VRULES
        self.data_manager = TorrentDataManager.getInstance(self.utility)
        prefix = 'mypref'
        minid = 0
        maxid = 5
        rightalign = []
        centeralign = [
            MYPREF_TORRENTNAME,
            MYPREF_CONTENTNAME,
            MYPREF_RANK,
            MYPREF_SIZE,
            MYPREF_LASTSEEN,
        ]
        
        exclude = []
        
        self.keys = ['torrent_name', 'content_name', 'rank', 'length', 'last_seen']
        self.search_key = 'content_name'

        CommonTriblerList.__init__(self, parent, style, prefix, minid, maxid, 
                                     exclude, rightalign, centeralign)
        
    # change display format for item data
    def getText(self, data, row, col):
        key = self.keys[col]
        original_data = data[row][key]
        if DEBUG:
            print "mypref frame: getText",key, `original_data`
        if key == 'length':
            length = original_data/1024/1024.0
            return '%.2f MB'%(length)
        if key == 'last_seen':
            if original_data == 0:
                return '?'
            return friendly_time(original_data)
        if key == "seeder" or key == "leecher":
            if original_data == -1:
                original_data = "?"
            elif original_data == -2:
                original_data = "n/a"
        ret = str2unicode(original_data)
        return ret
        
    def reloadData(self):
        myprefs = self.mypref_db.getPrefList()
        keys = ['infohash', 'torrent_name', 'info', 'content_name', 'rank', 'last_seen']
        self.data = self.mypref_db.getPrefs(myprefs, keys)
        for i in xrange(len(self.data)):
            info = self.data[i]['info']
            self.data[i]['length'] = info.get('length', 0)
            if self.data[i]['torrent_name'] == '':
                self.data[i]['torrent_name'] = '?'
            if self.data[i]['content_name'] == '':
                self.data[i]['content_name'] = '?'
                
    def OnActivated(self, event):
        self.curr_idx = event.m_itemIndex
        
        
    def getMenuItems(self, min_rank, max_rank):
        menu_items = {}
        for i in range(min_rank, max_rank+1):
            id = wx.NewId()
            func = 'OnRank' + str(i - min_rank)
            func = getattr(self, func)
            if i == -1:
                label = self.utility.lang.get('fakefile')
            elif i == 0:
                label = self.utility.lang.get('norating')
            else:
                label = "*" * i
            menu_items[i] = {'id':id, 'func':func, 'label':label}
        return menu_items

    def OnRightClick(self, event=None):
        curr_idx = self.getSelectedItems()
        if not hasattr(self, "adjustRankID"):
            self.adjustRankID = wx.NewId()
            self.menu_items = self.getMenuItems(self.min_rank, self.max_rank)
            for i in self.menu_items:
                self.Bind(wx.EVT_MENU, self.menu_items[i]['func'], 
                           id=self.menu_items[i]['id'])
        if not hasattr(self, "deletePrefID"):
            self.deletePrefID = wx.NewId()
            self.Bind(wx.EVT_MENU, self.OnDeletePref, id=self.deletePrefID)
            
        # menu for change torrent's rank
        sm = wx.Menu()
        
        curr_rank = self.data[curr_idx[0]]['rank']
        for i in curr_idx[1:]:
            if self.data[i]['rank'] != curr_rank:
                curr_rank = None

        submenu = wx.Menu()
        idx = self.menu_items.keys()
        idx.sort()
        idx.reverse()    
        for i in idx:    # 5..-1
            if i == curr_rank:
                label = '> '+self.menu_items[i]['label']
            else:
                label = '   '+self.menu_items[i]['label']
            submenu.Append(self.menu_items[i]['id'], label)
            
        sm.AppendMenu(self.adjustRankID, self.utility.lang.get('rankitems'), submenu)
        sm.Append(self.deletePrefID, self.utility.lang.get('delete'))
        
        self.PopupMenu(sm, event.GetPosition())
        sm.Destroy()

    def changeRank(self, curr_idx, rank):
        torrent = self.data[curr_idx]
        torrent['rank'] = rank
        self.mypref_db.updateRank(torrent['infohash'], rank)
        self.loadList(False, False)
        #self.SetStringItem(curr_idx, 2, str(rank))
        #print "Set torrent", showInfoHash(torrent['infohash']), "rank", rank
        
    def OnRank0(self, event=None):
        selected = self.getSelectedItems()
        for i in selected:
            self.changeRank(i, 0+self.min_rank)
        
    def OnRank1(self, event=None):
        selected = self.getSelectedItems()
        for i in selected:
            self.changeRank(i, 1+self.min_rank)
        
    def OnRank2(self, event=None):
        selected = self.getSelectedItems()
        for i in selected:
            self.changeRank(i, 2+self.min_rank)
        
    def OnRank3(self, event=None):
        selected = self.getSelectedItems()
        for i in selected:
            self.changeRank(i, 3+self.min_rank)
        
    def OnRank4(self, event=None):
        selected = self.getSelectedItems()
        for i in selected:
            self.changeRank(i, 4+self.min_rank)
        
    def OnRank5(self, event=None):
        selected = self.getSelectedItems()
        for i in selected:
            self.changeRank(i, 5+self.min_rank)
        
    def OnRank6(self, event=None):
        selected = self.getSelectedItems()
        for i in selected:
            self.changeRank(i, 6+self.min_rank)
        
    def OnDeletePref(self, event=None):
        selected = self.getSelectedItems()
        j = 0
        for i in selected:
            infohash = self.data[i-j]['infohash']
            self.mypref_db.deletePreference(infohash)
            self.DeleteItem(i-j)
            self.data.pop(i-j)
            self.data_manager.updateFun(infohash, 'add')
            j += 1
        self.mypref_db.sync()


class MyPreferencePanel(wx.Panel):
    def __init__(self, frame, parent):
        self.parent = parent
        self.utility = frame.utility
        
        self.mypref_db = frame.mypref_db
#        self.torrent_db = frame.torrent_db
        wx.Panel.__init__(self, parent, -1)

        mainbox = wx.BoxSizer(wx.VERTICAL)
        
        # check category before load list
        
        
        self.list=MyPreferenceList(self)
        mainbox.Add(self.list, 1, wx.EXPAND|wx.ALL, 5)
        label = wx.StaticText(self, -1, self.utility.lang.get('assignrating'))
        mainbox.Add(label, 0, wx.ALIGN_CENTER_VERTICAL)
        self.SetSizer(mainbox)
        self.SetAutoLayout(True)
        self.Show(True)
        self.list.loadList()

    def updateColumns(self, force=False):
        self.list.loadList(False, False)


<<<<<<< HEAD
class TorrentDataManager:
    # Code to make this a singleton
    __single = None
   
    def __init__(self, utility):
        if TorrentDataManager.__single:
            raise RuntimeError, "TorrentDataManager is singleton"
        TorrentDataManager.__single = self
        self.done_init = False
        self.utility = utility
        self.torrent_db = SynTorrentDBHandler(updateFun=self.updateFun)
        self.data = self.torrent_db.getRecommendedTorrents(all=True) #gets torrents without mypref
        self.category = Category.getInstance()
        updated = self.category.checkResort(self)        
        if updated:
            self.data = self.torrent_db.getRecommendedTorrents()
        self.prepareData()
        self.dict_FunList = {}
        self.done_init = True
        
    def getInstance(*args, **kw):
        if TorrentDataManager.__single is None:
            TorrentDataManager(*args, **kw)       
        return TorrentDataManager.__single
    getInstance = staticmethod(getInstance)

    def prepareData(self):
        # initialize the cate_dict
        self.info_dict = {}    # reverse map
        
        for torrent in self.data:      
            # prepare to display
            torrent = self.prepareItem(torrent)
            self.info_dict[torrent["infohash"]] = torrent    

    def getCategory(self, categorykey):
        
        categorykey = categorykey.lower()
        def noDownloadHistory(torrent):
            return not torrent.has_key('myDownloadHistory')
        
        if (categorykey == "all"):
            return filter(noDownloadHistory, self.data)
        
        # See downloaded files also as category
        if (categorykey == self.utility.lang.get('mypref_list_title').lower()):
            def myfilter(a):
                return a.get('myDownloadHistory', False)
            rlist = filter(myfilter, self.data) 
            return rlist
        
        rlist = []
        
        for idata in self.data:
            if not idata:
                continue
            categories = idata.get("category", [])
            if not categories:
                categories = ["other"]
            if categorykey in [cat.lower() for cat in categories]:
                rlist.append(idata)
        return filter(noDownloadHistory, rlist)

    def deleteTorrent(self, infohash, delete_file=False):
        self.torrent_db.deleteTorrent(infohash, delete_file=False, updateFlag=True)

    # register update function
    def register(self, fun, key):
        try:
            key = key.lower()
            self.dict_FunList[key].index(fun)
            # if no exception, fun already exist!
            print "DBObserver register error. " + str(fun.__name__) + " already exist!"
            return
        except KeyError:
            self.dict_FunList[key] = []
            self.dict_FunList[key].append(fun)
        except ValueError:
            self.dict_FunList[key].append(fun)
        except Exception, msg:
            print "TorrentDataManager unregister error.", Exception, msg
            print_exc()
        
    def unregister(self, fun, key):
        try:
            key = key.lower()
            self.dict_FunList[key].remove(fun)
        except Exception, msg:
            print "TorrentDataManager unregister error.", Exception, msg
            print_exc()
        
    def updateFun(self, infohash, operate):
        if not self.done_init:    # don't call update func before init finished
            return
        if DEBUG:
            print "abcfileframe: torrentdatamanager updateFun called, param", operate
        if self.info_dict.has_key(infohash):
            if operate == 'add':
                self.addItem(infohash)
            elif operate == 'update':
                self.updateItem(infohash)
            elif operate == 'delete':
                self.deleteItem(infohash)
        else:
            if operate == 'update' or operate == 'delete':
                return
            else:
                self.addItem(infohash)
                
    def notifyView(self, torrent, operate):        
#        if torrent["category"] == ["?"]:
#            torrent["category"] = self.category.calculateCategory(torrent["info"], torrent["info"]['name'])
        
        if torrent.get('myDownloadHistory'):
            categories = [self.utility.lang.get('mypref_list_title')]
        else:
            categories = torrent.get('category', ['other']) + ["All"]
                                            
        for key in categories:
#            if key == '?':
#                continue
            try:
                key = key.lower()
                for fun in self.dict_FunList[key]: # call all functions for a certain key
                    fun(torrent, operate)     # lock is used to avoid dead lock
            except Exception, msg:
                #print >> sys.stderr, "abcfileframe: TorrentDataManager update error. Key: %s" % (key), Exception, msg
                #print_exc()
                pass
        
    def addItem(self, infohash):
        if self.info_dict.has_key(infohash):
            return
        torrent = self.torrent_db.getTorrent(infohash, num_owners=True)
        if not torrent:
            return
        torrent['infohash'] = infohash
        item = self.prepareItem(torrent)
        self.data.append(item)
        self.info_dict[infohash] = item
        self.notifyView(item, 'add')
    
    
    def setBelongsToMyDowloadHistory(self, infohash, b):
        
        """Set a certain new torrent to be in the download history or not"
        Should not be changed by updateTorrent calls"""
        old_torrent = self.info_dict.get(infohash, None)
        if not old_torrent:
            return
        # EventComing up, to let the detailPanel update already
        if b:
            old_torrent['eventComingUp'] = 'downloading'
        else:
            old_torrent['eventComingUp'] = 'notDownloading'
        
        self.notifyView(old_torrent, 'delete')
        del old_torrent['eventComingUp']
        if b:
            old_torrent['myDownloadHistory'] = True
        else:
            if old_torrent.has_key('myDownloadHistory'):
                del old_torrent['myDownloadHistory']
        self.notifyView(old_torrent, 'add')
       
    def addNewPreference(self, infohash): 
        if self.info_dict.has_key(infohash):
            return
        torrent = self.torrent_db.getTorrent(infohash, num_owners=True)
        if not torrent:
            return
        torrent['infohash'] = infohash
        item = self.prepareItem(torrent)
        torrent['myDownloadHistory'] = True
        self.data.append(item)
        self.info_dict[infohash] = item
        self.notifyView(item, 'add')
        
    def updateItem(self, infohash):
        old_torrent = self.info_dict.get(infohash, None)
        if not old_torrent:
            return
        torrent = self.torrent_db.getTorrent(infohash, num_owners=True)
        if not torrent:
            return
        torrent['infohash'] = infohash
        item = self.prepareItem(torrent)
        
        #old_torrent.update(item)
        for key in torrent.keys():    # modify reference
            old_torrent[key] = torrent[key]
    
        self.notifyView(old_torrent, 'update')
    
    def deleteItem(self, infohash):
        old_torrent = self.info_dict.get(infohash, None)
        if not old_torrent:
            return
        self.info_dict.pop(infohash)
        # Replaces remove() function because of unicode error
        #self.data.remove(old_torrent)
        remove_torrent_from_list(self.data, old_torrent)
        self.notifyView(old_torrent, 'delete')

    def prepareItem(self, torrent):    # change self.data
        info = torrent['info']
        torrent['length'] = info.get('length', 0)
        torrent['content_name'] = dunno2unicode(info.get('name', '?'))
        if torrent['torrent_name'] == '':
            torrent['torrent_name'] = '?'
        torrent['num_files'] = int(info.get('num_files', 0))
        torrent['date'] = info.get('creation date', 0) 
        torrent['tracker'] = info.get('announce', '')
        torrent['leecher'] = torrent.get('leecher', -1)
        torrent['seeder'] = torrent.get('seeder', -1)
        torrent['swarmsize'] = torrent['seeder'] + torrent['leecher']
        return torrent
         
=======

>>>>>>> f492f61c
        
#class TorrentDataSource(list):
#    def __init__(self, parent, data_manager, categorykey):
#        self.data_manager = data_manager
#        self.categorykey = categorykey
#        self.reloadData()
#        
#    def reloadData(self):
#        self.clear()
#        self += self.data_manager.getCategory(self.categorykey)
#    def getCount(self):
#        return len(self.data)
#    
#    def getItem(self, index):
#        return self.data[index]

class FileList(CommonTriblerList):
    def __init__(self, parent, categorykey):
        self.done_init = False
        self.parent = parent
        self.categorykey = categorykey
        self.data_manager = TorrentDataManager.getInstance()
        self.data_manager.register(self.updateFun, self.categorykey, False)
        self.utility = parent.utility
        self.min_rank = -1
        self.max_rank = 5
        self.reversesort = 0
        self.lastcolumnsorted = -1
        self.loadRelevanceThreshold()
        
        style = wx.LC_REPORT|wx.LC_HRULES|wx.LC_VRULES
        
        prefix = 'torrent'
        minid = 0
        maxid = 10
        rightalign = []
        centeralign = [
            TORRENT_TORRENTNAME,
            TORRENT_CONTENTNAME,
            TORRENT_RECOMMENDATION,
            TORRENT_SOURCES,
            TORRENT_NLEECHERS, 
            TORRENT_NSEEDERS,
            TORRENT_INJECTED,
            TORRENT_SIZE,
            TORRENT_NFILES,
            TORRENT_TRACKER,
        ]
        
        exclude = []
        
        self.keys = ['torrent_name', 'content_name', 'relevance', 'num_owners',
                      'leecher', 'seeder', 'date', 'length', 'num_files', 'tracker',
                     'category'
                    ]
        CommonTriblerList.__init__(self, parent, style, prefix, minid, maxid, 
                                     exclude, rightalign, centeralign)
        self.search_key = 'content_name'
        self.done_init = True
                                     
    def __del__(self):
        self.data_manager.unregister(self.updateFun, self.categorykey)
        
    def getText(self, data, row, col):
        
        key = self.keys[col]
        try:
            original_data = data[row][key]
        except Exception, msg:
            print >> sys.stderr, "abcfileframe: FileList getText error", Exception, msg, key, data[row]
            raise Exception, msg
        if key == 'relevance':
            # should this change, also update
            return '%.2f'%(original_data/relevance_display_factor)
        if key == 'infohash':
            return showInfoHash(original_data)
        if key == 'length':
            length = original_data/1024/1024.0
            return '%.2f MB'%(length)
        if key == 'date':
            if original_data == 0:
                return '?'
            return friendly_time(original_data)
        if key == "seeder" or key == "leecher":
            if original_data == -1:
                original_data = "?"
            elif original_data == -2:
                original_data = "n/a"
        return str2unicode(original_data)
        
    def reloadData(self):
        self.data = self.data_manager.getCategory(self.categorykey,False)
        def showFile(data):
            if data['relevance'] < self.relevance_threshold:
                return False
            else:
                return True
            
        self.data = filter(showFile, self.data)    
                  
    def OnDeleteTorrent(self, event=None):
        selected = self.getSelectedItems()
        selected_list = [self.data[i]['infohash'] for i in selected]
        for infohash in selected_list:
            self.data_manager.deleteTorrent(infohash, True)
            
    def OnRightClick(self, event=None):
        if not hasattr(self, "deleteTorrentID"):
            self.deleteTorrentID = wx.NewId()
            self.Bind(wx.EVT_MENU, self.OnDeleteTorrent, id=self.deleteTorrentID)
        if not hasattr(self, "downloadTorrentID"):
            self.downloadTorrentID = wx.NewId()
            self.Bind(wx.EVT_MENU, self.OnDownload, id=self.downloadTorrentID)
        if not hasattr(self, "check"):
            self.check = wx.NewId()
            self.Bind(wx.EVT_MENU, self.OnCheck, id = self.check)
            
        # menu for change torrent's rank
        items = self.getSelectedItems()
        sm = wx.Menu()
        sm.Append(self.check,self.utility.lang.get('checkstatus'))
        sm.Append(self.downloadTorrentID, self.utility.lang.get('download'))
        if len(items) != 1:
            sm.Enable(self.downloadTorrentID, False)
        sm.Append(self.deleteTorrentID, self.utility.lang.get('delete'))
        
        self.PopupMenu(sm, event.GetPosition())
        sm.Destroy()
        
    def OnCheck(self, event):
#        print "########## checked"
        selected = self.getSelectedItems()
#        print "selected len: " + str(len(selected))
        check_list = []
        for i in selected:
            # for manual checking
            torrent_copy = deepcopy(self.data[i])
            check_list.append(torrent_copy)
            
            # for display
            torrent_copy = deepcopy(self.data[i])
            torrent_copy["seeder"] = "checking"
            torrent_copy["leecher"] = "checking"
            self.data[i] = torrent_copy
            self.updateRow(i)
        
        t = ManualChecking(check_list)
        t.start()   
        
    def addRow(self, index):   
        active_columns = self.columns.active
        if not active_columns:
            return
        
        num = len(self.data)
        if self.num > 0 and self.num < num:
            num = self.num
        
        # if reach the limitation of file number displayed in List, return    
        if index > num - 1:
            return
        
        first_col = active_columns[0][0]
        self.InsertStringItem(index, self.getText(self.data, index, first_col))
        for col,rank in active_columns[1:]:
            txt = self.getText(self.data, index, col)
            self.SetStringItem(index, rank, txt)
        self.info_dict[self.data[index]["infohash"]] = index
        item = self.GetItem(index)
        status = self.data[index].get('status', 'unknown')
        if status == 'good':
            item.SetTextColour(wx.BLUE)
        elif status == 'dead':
            item.SetTextColour(wx.RED)
        self.SetItem(item)
           
    def updateRow(self, index):                 # update a single row
        active_columns = self.columns.active
        if not active_columns:
            return
        
        num = len(self.data)        
        if self.num > 0 and self.num < num:
            num = self.num
        
        if (num == 0):
            return
        if (index > num):
            return
        
        for col, rank in active_columns:
            txt = self.getText(self.data, index, col)
            self.SetStringItem(index, rank, txt)
            
            item = self.GetItem(index)
            status = self.data[index].get('status', 'unknown')
            if status == 'good':
                item.SetTextColour(wx.BLUE)
            elif status == 'dead':
                item.SetTextColour(wx.RED)
            self.SetItem(item)  
            
    def deleteRow(self, infohash):   
        try:
            index = self.info_dict[infohash]
        except KeyError, msg:
            print >> sys.stderr, "abcfileframe: File List deleteRow KeyError", msg
            print_exc()
            return
        except Exception, msg:
            print >> sys.stderr, "abcfileframe: File List deleteRow Error", Exception, msg
            print_exc()
            return

        self.DeleteItem(index)
        old_torrent = self.data[index]
        self.data.remove(old_torrent)
        self.info_dict.pop(infohash)
        for key in self.info_dict.keys():
            if self.info_dict[key] > index:
                self.info_dict[key] -= 1     
                
    def updateFun(self, torrent, operate):    # must pass torrent instead of infohash to avoid reading db
        if not self.done_init:
            return
        #print "*** filelist updateFun", operate, self.categorykey, torrent['info']['name']
        infohash = torrent["infohash"]
        if operate == "update":
            try:
                index = self.info_dict[infohash]
                self.data[index] = torrent
                self.invokeLater(self.updateRow, [index])                
            except KeyError, msg:
                print >> sys.stderr, "abcfileframe: File List update KeyError", msg
                print_exc()
            except Exception, msg:
                print >> sys.stderr, "abcfileframe: File List updateFun Error", Exception, msg
                print_exc()
        elif operate == "add":
            # avoid one torrent displayed in the File List twice 
            if self.info_dict.has_key(infohash):
                return
                    
            self.data.append(torrent)
            index = len(self.data) - 1
            self.invokeLater(self.addRow, [index])            
        elif operate == "delete":
            self.invokeLater(self.deleteRow, [infohash])

    def OnActivated(self, event):
        self.curr_idx = event.m_itemIndex
        self.download(self.curr_idx)
        
    def OnDownload(self, event):
        first_idx = self.GetFirstSelected()
        if first_idx < 0:
            return
        self.download(first_idx)
        
    def download(self, idx):
        src = os.path.join(self.data[idx]['torrent_dir'], 
                            self.data[idx]['torrent_name'])
        if self.data[idx]['content_name']:
            name = self.data[idx]['content_name']
        else:
            name = showInfoHash(self.data[idx]['infohash'])
        #start_download = self.utility.lang.get('start_downloading')
        #str = name + "?"
        if os.path.isfile(src):
            str = self.utility.lang.get('download_start') + u' ' + name + u'?'
            dlg = wx.MessageDialog(self, str, self.utility.lang.get('click_and_download'), 
                                    wx.YES_NO|wx.NO_DEFAULT|wx.ICON_INFORMATION)
            result = dlg.ShowModal()
            dlg.Destroy()
            if result == wx.ID_YES:
                ret = self.parent.clickAndDownload(src)
                if ret == 'OK':
                    self.parent.frame.updateMyPref()
                    infohash = self.data[idx]['infohash']
                    self.data_manager.updateFun(infohash, 'delete')
        else:
            str = self.utility.lang.get('delete_torrent') % name
            dlg = wx.MessageDialog(self, str, self.utility.lang.get('delete_dead_torrent'), 
                                    wx.YES_NO|wx.NO_DEFAULT|wx.ICON_INFORMATION)
            result = dlg.ShowModal()
            dlg.Destroy()
            if result == wx.ID_YES:
                infohash = self.data[idx]['infohash']
                self.data_manager.deleteTorrent(infohash, delete_file=True)
     
        
            
    def loadList(self, reload=True, sorted=True):
        self.DeleteAllItems() 
        self.loading()

        active_columns = self.columns.active
        if not active_columns:
            return
        
        if reload:
            self.reloadData()
        
        if sorted:
            key = self.keys[self.lastcolumnsorted]
            self.data = sort_dictlist(self.data, key, self.reversesort)
            
        num = len(self.data)
        if self.num > 0 and self.num < num:
            num = self.num
            
        self.DeleteAllItems() 
        
        first_col = active_columns[0][0]
        #self.check_filename(self.data)
        for i in xrange(num):
            self.InsertStringItem(i, self.getText(self.data, i, first_col))
            for col,rank in active_columns[1:]:
                txt = self.getText(self.data, i, col)
                self.SetStringItem(i, rank, txt)
            self.info_dict[self.data[i]["infohash"]] = i
            item = self.GetItem(i)
            status = self.data[i].get('status', 'unknown')
            if status == 'good':
                item.SetTextColour(wx.BLUE)
            elif status == 'dead':
                item.SetTextColour(wx.RED)
            self.SetItem(item)            
            
        self.Show(True)
        
    def setRelevanceThreshold(self,value):
        self.relevance_threshold = value

    def getRelevanceThreshold(self):
        return self.relevance_threshold

    def loadRelevanceThreshold(self):
        self.relevance_threshold = self.parent.utility.config.Read("rec_relevance_threshold", "int" )

    def saveRelevanceThreshold(self):
        self.parent.utility.config.Write( "rec_relevance_threshold", self.relevance_threshold)
        self.parent.utility.config.Flush()


class FilePanel(wx.Panel):
    def __init__(self, frame, parent ,categorykey):
        self.parent = parent
        self.frame = frame
        self.categorykey = categorykey
        self.utility = frame.utility
        
        wx.Panel.__init__(self, parent, -1)
        
        mainbox = wx.BoxSizer(wx.VERTICAL)
        # Arno: Somehow the list gets painted over the other controls below it in
        # the window if we specifiy a size of  the list, so don't.
        self.list = FileList(self, self.categorykey)
        self.list.Show(True)
        mainbox.Add(self.list, 1, wx.EXPAND|wx.ALL, 5)
        botbox = self.createBotUtility()
        mainbox.Add(botbox, 0, wx.EXPAND|wx.ALL, 5)

        self.SetSizer(mainbox)
        self.SetAutoLayout(True)
        self.Show(True)

        self.Bind(masked.EVT_NUM, self.OnSetRelevanceThreshold, self.relev_ctl)

    def createBotUtility(self):
        botbox = wx.BoxSizer(wx.VERTICAL)
        label = wx.StaticText(self, -1, self.utility.lang.get('recommendinstructions'))
        botbox.Add(label, 0, wx.EXPAND|wx.ALL, 5)
        
        relev_box = wx.BoxSizer(wx.HORIZONTAL)
        relev_box.Add(wx.StaticText(self, -1, self.utility.lang.get('recommendfilter')), 0, wx.ALIGN_CENTER_VERTICAL)
        self.relev_ctl = self.utility.makeNumCtrl(self, self.list.getRelevanceThreshold()/relevance_display_factor, min = 0.0, max = 65536.0, fractionWidth = 2)
        relev_box.Add(self.relev_ctl, 0, wx.ALIGN_CENTER_VERTICAL|wx.LEFT|wx.RIGHT, 5)
        relev_box.Add(wx.StaticText(self, -1, self.utility.lang.get('recommendfilterall')), 0, wx.ALIGN_CENTER_VERTICAL)
        
        botbox.Add(relev_box, 1, wx.EXPAND|wx.ALL, 5)
        return botbox

    def updateFileList(self,relevance_threshold=0):
        self.list.setRelevanceThreshold(relevance_threshold)
        self.list.loadList()

    def clickAndDownload(self, src):
        return self.utility.queue.addtorrents.AddTorrentFromFile(src, forceasklocation = False,caller='recommender')

    def OnSetRelevanceThreshold(self,event=None):
        value = self.relev_ctl.GetValue()
        value = int(value * relevance_display_factor)
        self.updateFileList(value)

    def updateColumns(self, force=False):
        self.list.loadList(False, False)

class ABCFileFrame(wx.Frame):
    def __init__(self, parent):
        
        self.utility = parent.utility
        wx.Frame.__init__(self, None, -1, self.utility.lang.get('tb_file_short'), 
                          size=self.utility.frame.fileFrame_size, 
                          pos=self.utility.frame.fileFrame_pos)    

        self.main_panel = self.createMainPanel()
        self.main_panel.Refresh()
        
        self.count = 0                          
        self.loadFileList = False

        self.Bind(wx.EVT_CLOSE, self.OnCloseWindow)
        self.Bind(wx.EVT_IDLE, self.updateFileList)        
        #self.Refresh()
        self.Show()
        
    def createMainPanel(self):
        main_panel = wx.Panel(self)
        
        self.createNoteBook(main_panel)
        
        #self.myPreferencePanel = MyPreferencePanel(self, main_panel)
        bot_box = self.createBottomBoxer(main_panel)
        
        mainbox = wx.BoxSizer(wx.VERTICAL)
        mainbox.Add(self.notebook, 1, wx.EXPAND|wx.ALL, 5)
        mainbox.Add(bot_box, 0, wx.ALIGN_CENTER_HORIZONTAL|wx.ALL, 5)
        main_panel.SetSizer(mainbox)
        
        return main_panel

    def loadDatabase(self):
        self.mypref_db = self.utility.mypref_db
        
    def createNoteBook(self, main_panel):
        self.loadDatabase()
        self.notebook = wx.Notebook(main_panel, -1)
        
        #self.filePanel = AllFilePanel(self, self.notebook)
        keys = Category.getInstance().getCategoryKeys()
        self.filePanels = []
        for key in keys:
            panel = FilePanel(self, self.notebook, key)
            self.filePanels.append(panel)
            self.notebook.AddPage(panel, key)
        self.myPreferencePanel = MyPreferencePanel(self, self.notebook)
        #self.notebook.AddPage(self.filePanel, self.utility.lang.get('file_list_title'))
        self.notebook.AddPage(self.myPreferencePanel, self.utility.lang.get('mypref_list_title'))
        
        
    def createBottomBoxer(self, main_panel):
        bot_box = wx.BoxSizer(wx.HORIZONTAL)
        button = wx.Button(main_panel, -1, self.utility.lang.get('close'), style = wx.BU_EXACTFIT)
        self.Bind(wx.EVT_BUTTON, self.OnCloseWindow, button)
        bot_box.Add(button, 0, wx.ALIGN_CENTER_VERTICAL|wx.ALL, 3)
        return bot_box

    def updateMyPref(self):    # used by File List
        self.myPreferencePanel.list.loadList()
        
    def updateFileList(self, event=None):
        # Arno: on Linux, the list does not get painted properly before this
        # idle handler is called, which is weird. Hence, I wait for the next
        # idle event and load the filelist there.
        self.count += 1
        if not self.loadFileList and self.count >= 2:
            self.Unbind(wx.EVT_IDLE)
            for panel in self.filePanels:
                panel.list.loadList()
#            self.filePanel.list.loadList()
            self.count = 0
            #self.filePanel.list.Show(True)
        
    def OnCloseWindow(self, event = None):
        for panel in self.filePanels:
            if panel:
                panel.list.saveRelevanceThreshold()
#        self.filePanel.list.saveRelevanceThreshold()
        self.utility.frame.fileFrame_size = self.GetSize()
        self.utility.frame.fileFrame_pos = self.GetPosition()
        self.utility.frame.fileFrame = None
        self.utility.abcfileframe = None
        
        self.Destroy()
        <|MERGE_RESOLUTION|>--- conflicted
+++ resolved
@@ -243,228 +243,7 @@
         self.list.loadList(False, False)
 
 
-<<<<<<< HEAD
-class TorrentDataManager:
-    # Code to make this a singleton
-    __single = None
-   
-    def __init__(self, utility):
-        if TorrentDataManager.__single:
-            raise RuntimeError, "TorrentDataManager is singleton"
-        TorrentDataManager.__single = self
-        self.done_init = False
-        self.utility = utility
-        self.torrent_db = SynTorrentDBHandler(updateFun=self.updateFun)
-        self.data = self.torrent_db.getRecommendedTorrents(all=True) #gets torrents without mypref
-        self.category = Category.getInstance()
-        updated = self.category.checkResort(self)        
-        if updated:
-            self.data = self.torrent_db.getRecommendedTorrents()
-        self.prepareData()
-        self.dict_FunList = {}
-        self.done_init = True
-        
-    def getInstance(*args, **kw):
-        if TorrentDataManager.__single is None:
-            TorrentDataManager(*args, **kw)       
-        return TorrentDataManager.__single
-    getInstance = staticmethod(getInstance)
-
-    def prepareData(self):
-        # initialize the cate_dict
-        self.info_dict = {}    # reverse map
-        
-        for torrent in self.data:      
-            # prepare to display
-            torrent = self.prepareItem(torrent)
-            self.info_dict[torrent["infohash"]] = torrent    
-
-    def getCategory(self, categorykey):
-        
-        categorykey = categorykey.lower()
-        def noDownloadHistory(torrent):
-            return not torrent.has_key('myDownloadHistory')
-        
-        if (categorykey == "all"):
-            return filter(noDownloadHistory, self.data)
-        
-        # See downloaded files also as category
-        if (categorykey == self.utility.lang.get('mypref_list_title').lower()):
-            def myfilter(a):
-                return a.get('myDownloadHistory', False)
-            rlist = filter(myfilter, self.data) 
-            return rlist
-        
-        rlist = []
-        
-        for idata in self.data:
-            if not idata:
-                continue
-            categories = idata.get("category", [])
-            if not categories:
-                categories = ["other"]
-            if categorykey in [cat.lower() for cat in categories]:
-                rlist.append(idata)
-        return filter(noDownloadHistory, rlist)
-
-    def deleteTorrent(self, infohash, delete_file=False):
-        self.torrent_db.deleteTorrent(infohash, delete_file=False, updateFlag=True)
-
-    # register update function
-    def register(self, fun, key):
-        try:
-            key = key.lower()
-            self.dict_FunList[key].index(fun)
-            # if no exception, fun already exist!
-            print "DBObserver register error. " + str(fun.__name__) + " already exist!"
-            return
-        except KeyError:
-            self.dict_FunList[key] = []
-            self.dict_FunList[key].append(fun)
-        except ValueError:
-            self.dict_FunList[key].append(fun)
-        except Exception, msg:
-            print "TorrentDataManager unregister error.", Exception, msg
-            print_exc()
-        
-    def unregister(self, fun, key):
-        try:
-            key = key.lower()
-            self.dict_FunList[key].remove(fun)
-        except Exception, msg:
-            print "TorrentDataManager unregister error.", Exception, msg
-            print_exc()
-        
-    def updateFun(self, infohash, operate):
-        if not self.done_init:    # don't call update func before init finished
-            return
-        if DEBUG:
-            print "abcfileframe: torrentdatamanager updateFun called, param", operate
-        if self.info_dict.has_key(infohash):
-            if operate == 'add':
-                self.addItem(infohash)
-            elif operate == 'update':
-                self.updateItem(infohash)
-            elif operate == 'delete':
-                self.deleteItem(infohash)
-        else:
-            if operate == 'update' or operate == 'delete':
-                return
-            else:
-                self.addItem(infohash)
-                
-    def notifyView(self, torrent, operate):        
-#        if torrent["category"] == ["?"]:
-#            torrent["category"] = self.category.calculateCategory(torrent["info"], torrent["info"]['name'])
-        
-        if torrent.get('myDownloadHistory'):
-            categories = [self.utility.lang.get('mypref_list_title')]
-        else:
-            categories = torrent.get('category', ['other']) + ["All"]
-                                            
-        for key in categories:
-#            if key == '?':
-#                continue
-            try:
-                key = key.lower()
-                for fun in self.dict_FunList[key]: # call all functions for a certain key
-                    fun(torrent, operate)     # lock is used to avoid dead lock
-            except Exception, msg:
-                #print >> sys.stderr, "abcfileframe: TorrentDataManager update error. Key: %s" % (key), Exception, msg
-                #print_exc()
-                pass
-        
-    def addItem(self, infohash):
-        if self.info_dict.has_key(infohash):
-            return
-        torrent = self.torrent_db.getTorrent(infohash, num_owners=True)
-        if not torrent:
-            return
-        torrent['infohash'] = infohash
-        item = self.prepareItem(torrent)
-        self.data.append(item)
-        self.info_dict[infohash] = item
-        self.notifyView(item, 'add')
-    
-    
-    def setBelongsToMyDowloadHistory(self, infohash, b):
-        
-        """Set a certain new torrent to be in the download history or not"
-        Should not be changed by updateTorrent calls"""
-        old_torrent = self.info_dict.get(infohash, None)
-        if not old_torrent:
-            return
-        # EventComing up, to let the detailPanel update already
-        if b:
-            old_torrent['eventComingUp'] = 'downloading'
-        else:
-            old_torrent['eventComingUp'] = 'notDownloading'
-        
-        self.notifyView(old_torrent, 'delete')
-        del old_torrent['eventComingUp']
-        if b:
-            old_torrent['myDownloadHistory'] = True
-        else:
-            if old_torrent.has_key('myDownloadHistory'):
-                del old_torrent['myDownloadHistory']
-        self.notifyView(old_torrent, 'add')
-       
-    def addNewPreference(self, infohash): 
-        if self.info_dict.has_key(infohash):
-            return
-        torrent = self.torrent_db.getTorrent(infohash, num_owners=True)
-        if not torrent:
-            return
-        torrent['infohash'] = infohash
-        item = self.prepareItem(torrent)
-        torrent['myDownloadHistory'] = True
-        self.data.append(item)
-        self.info_dict[infohash] = item
-        self.notifyView(item, 'add')
-        
-    def updateItem(self, infohash):
-        old_torrent = self.info_dict.get(infohash, None)
-        if not old_torrent:
-            return
-        torrent = self.torrent_db.getTorrent(infohash, num_owners=True)
-        if not torrent:
-            return
-        torrent['infohash'] = infohash
-        item = self.prepareItem(torrent)
-        
-        #old_torrent.update(item)
-        for key in torrent.keys():    # modify reference
-            old_torrent[key] = torrent[key]
-    
-        self.notifyView(old_torrent, 'update')
-    
-    def deleteItem(self, infohash):
-        old_torrent = self.info_dict.get(infohash, None)
-        if not old_torrent:
-            return
-        self.info_dict.pop(infohash)
-        # Replaces remove() function because of unicode error
-        #self.data.remove(old_torrent)
-        remove_torrent_from_list(self.data, old_torrent)
-        self.notifyView(old_torrent, 'delete')
-
-    def prepareItem(self, torrent):    # change self.data
-        info = torrent['info']
-        torrent['length'] = info.get('length', 0)
-        torrent['content_name'] = dunno2unicode(info.get('name', '?'))
-        if torrent['torrent_name'] == '':
-            torrent['torrent_name'] = '?'
-        torrent['num_files'] = int(info.get('num_files', 0))
-        torrent['date'] = info.get('creation date', 0) 
-        torrent['tracker'] = info.get('announce', '')
-        torrent['leecher'] = torrent.get('leecher', -1)
-        torrent['seeder'] = torrent.get('seeder', -1)
-        torrent['swarmsize'] = torrent['seeder'] + torrent['leecher']
-        return torrent
-         
-=======
-
->>>>>>> f492f61c
+
         
 #class TorrentDataSource(list):
 #    def __init__(self, parent, data_manager, categorykey):
