--- conflicted
+++ resolved
@@ -11,10 +11,6 @@
 # Downloads
 from Tribler.Core.DownloadConfig import DownloadStartupConfig
 from Tribler.Core.defaults import DLDEFAULTS_VERSION, dldefaults
-<<<<<<< HEAD
-=======
-
->>>>>>> 1eb9ba77
 
 class DefaultDownloadStartupConfig(DownloadStartupConfig):
     __single = None
@@ -33,22 +29,15 @@
         return DefaultDownloadStartupConfig.__single
     getInstance = staticmethod(getInstance)
 
-<<<<<<< HEAD
     def delInstance(*args, **kw):
         DefaultDownloadStartupConfig.__single = None
     delInstance = staticmethod(delInstance)
 
-=======
->>>>>>> 1eb9ba77
     def updateToCurrentVersion(self):
         newKeys = DownloadStartupConfig.updateToCurrentVersion(self)
         if newKeys:
             for key in newKeys:
-<<<<<<< HEAD
                 print >> sys.stderr, "DefaultDownloadStartupConfig: Adding field", key
-=======
-                print >>sys.stderr, "DefaultDownloadStartupConfig: Adding field", key
->>>>>>> 1eb9ba77
     #
     # Class method
     #
