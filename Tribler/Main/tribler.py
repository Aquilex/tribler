import sys
import logging
import logging.config

logger = logging.getLogger(__name__)

try:
    logging.config.fileConfig("logger.conf")
except:
<<<<<<< HEAD
    print >> sys.stderr, "Unable to load logging config from 'logger.conf' file."
=======
    logger.error("Unable to load logging config from 'logger.conf' file.")
>>>>>>> e0cc558f
logging.basicConfig(format="%(asctime)-15s [%(levelname)s] %(message)s")


def run():
    from Tribler.Main.tribler_main import run as run_main
    run_main()

if __name__ == '__main__':
    run()<|MERGE_RESOLUTION|>--- conflicted
+++ resolved
@@ -7,11 +7,7 @@
 try:
     logging.config.fileConfig("logger.conf")
 except:
-<<<<<<< HEAD
-    print >> sys.stderr, "Unable to load logging config from 'logger.conf' file."
-=======
     logger.error("Unable to load logging config from 'logger.conf' file.")
->>>>>>> e0cc558f
 logging.basicConfig(format="%(asctime)-15s [%(levelname)s] %(message)s")
 
 
