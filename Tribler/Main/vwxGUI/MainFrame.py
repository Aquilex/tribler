--- conflicted
+++ resolved
@@ -623,15 +623,11 @@
         sys.exit(0)
     
     def OnFind(self, event):
-<<<<<<< HEAD
-        self.guiUtility.frame.top_bg.SearchFocus()
+        self.top_bg.SearchFocus()
     def OnNext(self, event):
         self.guiUtility.frame.top_bg.NextPage()
     def OnPrev(self, event):
         self.guiUtility.frame.top_bg.PrevPage()
-=======
-        self.top_bg.SearchFocus()
->>>>>>> 16bedadc
 
 
     #######################################
