--- conflicted
+++ resolved
@@ -10,11 +10,7 @@
 try:
     prctlimported = True
     import prctl
-<<<<<<< HEAD
 except ImportError, e:
-=======
-except ImportError as e:
->>>>>>> 1eb9ba77
     prctlimported = False
 
 from Tribler.Core.Swift.SwiftDef import SwiftDef
@@ -69,11 +65,7 @@
                     self.create_and_seed_metadata(destname, torrent)
 
     def create_and_seed_metadata(self, videofile, torrent):
-<<<<<<< HEAD
         t = Thread(target=self._create_and_seed_metadata, args=(videofile, torrent), name="ThumbnailGenerator")
-=======
-        t = Thread(target=self._create_and_seed_metadata, args= (videofile, torrent), name = "ThumbnailGenerator")
->>>>>>> 1eb9ba77
         t.start()
 
     def _create_and_seed_metadata(self, videofile, torrent):
@@ -138,13 +130,8 @@
         try:
             swift_filename = os.path.join(torcoldir, hex_roothash)
             shutil.move(specpn, swift_filename)
-<<<<<<< HEAD
             shutil.move(specpn + '.mhash', swift_filename + '.mhash')
             shutil.move(specpn + '.mbinmap', swift_filename + '.mbinmap')
-=======
-            shutil.move(specpn + '.mhash', swift_filename +'.mhash')
-            shutil.move(specpn + '.mbinmap', swift_filename +'.mbinmap')
->>>>>>> 1eb9ba77
 
         except:
             if DEBUG:
