--- conflicted
+++ resolved
@@ -5,10 +5,7 @@
 import pickle
 
 from Tribler.Main.vwxGUI.GuiUtility import GUIUtility
-<<<<<<< HEAD
-=======
 from Tribler.Main.vwxGUI.GuiImageManager import GuiImageManager, SMALL_ICON_MAX_DIM
->>>>>>> a7f8743b
 from Tribler.Main.vwxGUI.widgets import _set_font, MaxBetterText, NotebookPanel
 from Tribler.Core.API import *
 
@@ -21,10 +18,6 @@
 from __init__ import *
 
 from Tribler.Main.Utility.GuiDBHandler import startWorker, cancelWorker, GUI_PRI_DISPERSY
-<<<<<<< HEAD
-from Tribler.Main.vwxGUI.IconsManager import IconsManager, SMALL_ICON_MAX_DIM
-=======
->>>>>>> a7f8743b
 from Tribler.community.channel.community import ChannelCommunity
 from Tribler.Main.Utility.GuiDBTuples import Torrent
 from Tribler.Main.Utility.Feeds.rssparser import RssParser
@@ -254,16 +247,6 @@
         self.category_names[8] = 'Other'
         self.category_names[None] = self.category_names[0] = 'Unknown'
 
-<<<<<<< HEAD
-        self.statusDHT = wx.Bitmap(os.path.join(self.utility.getPath(), LIBRARYNAME, "Main", "vwxGUI", "images", "status_dht.png"), wx.BITMAP_TYPE_ANY)
-        self.statusInactive = wx.Bitmap(os.path.join(self.utility.getPath(), LIBRARYNAME, "Main", "vwxGUI", "images", "status_inact.png"), wx.BITMAP_TYPE_ANY)
-        self.statusDownloading = wx.Bitmap(os.path.join(self.utility.getPath(), LIBRARYNAME, "Main", "vwxGUI", "images", "status_dl.png"), wx.BITMAP_TYPE_ANY)
-        self.statusFinished = wx.Bitmap(os.path.join(self.utility.getPath(), LIBRARYNAME, "Main", "vwxGUI", "images", "status_fin.png"), wx.BITMAP_TYPE_ANY)
-        self.statusSeeding = wx.Bitmap(os.path.join(self.utility.getPath(), LIBRARYNAME, "Main", "vwxGUI", "images", "status_sd.png"), wx.BITMAP_TYPE_ANY)
-        self.statusStopped = wx.Bitmap(os.path.join(self.utility.getPath(), LIBRARYNAME, "Main", "vwxGUI", "images", "status_stop.png"), wx.BITMAP_TYPE_ANY)
-        self.inFavoriteChannel = wx.Bitmap(os.path.join(self.utility.getPath(), LIBRARYNAME, "Main", "vwxGUI", "images", "starEnabled.png"), wx.BITMAP_TYPE_ANY)
-        self.outFavoriteChannel = wx.Bitmap(os.path.join(self.utility.getPath(), LIBRARYNAME, "Main", "vwxGUI", "images", "star.png"), wx.BITMAP_TYPE_ANY)
-=======
         self.statusDHT = GuiImageManager.getInstance().getOtherImage(u"status_dht.png")
         self.statusInactive = GuiImageManager.getInstance().getOtherImage(u"status_inact.png")
         self.statusDownloading = GuiImageManager.getInstance().getOtherImage(u"status_dl.png")
@@ -272,7 +255,6 @@
         self.statusStopped = GuiImageManager.getInstance().getOtherImage(u"status_stop.png")
         self.inFavoriteChannel = GuiImageManager.getInstance().getOtherImage(u"starEnabled.png")
         self.outFavoriteChannel = GuiImageManager.getInstance().getOtherImage(u"star.png")
->>>>>>> a7f8743b
 
         GenericSearchList.__init__(self, None, LIST_GREY, [0, 0], True, borders=False, showChange=True, parent=parent)
 
@@ -1128,11 +1110,8 @@
     def _PostInit(self):
         self.channel = None
 
-<<<<<<< HEAD
         self.rss_url = None
 
-=======
->>>>>>> a7f8743b
         self.guiutility = GUIUtility.getInstance()
         self.uelog = UserEventLogDBHandler.getInstance()
         self.torrentfeed = RssParser.getInstance()
