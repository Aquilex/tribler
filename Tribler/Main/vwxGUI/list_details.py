# Written by Niels Zeilemaker
import wx
import sys
import os
import re
import shutil
from datetime import date, datetime
from threading import currentThread

from Tribler.Core.API import *
from Tribler.Core.osutils import startfile
from Tribler.TrackerChecking.TorrentChecking import *
from Tribler.Video.Progress import ProgressBar
from Tribler.Main.vwxGUI.SearchGridManager import TorrentManager
from Tribler.Main.vwxGUI.GuiUtility import GUIUtility
from Tribler.Main.globals import DefaultDownloadStartupConfig
from Tribler.Core.CacheDB.sqlitecachedb import bin2str
from Tribler.Core.CacheDB.SqliteCacheDBHandler import UserEventLogDBHandler
from Tribler.Main.vwxGUI.widgets import LinkStaticText, BetterListCtrl, EditText, SelectableListCtrl, _set_font, BetterText as StaticText, \
    MaxBetterText, NotebookPanel, SimpleNotebook, NativeIcon, DottedBetterText, \
    ProgressButton, FancyPanel, TransparentText, LinkText, StaticBitmaps, \
    TransparentStaticBitmap, Graph

from list_body import ListBody
from widgets import _set_font
from __init__ import *
from Tribler.Core.simpledefs import DLSTATUS_STOPPED, DLSTATUS_STOPPED_ON_ERROR
from Tribler.Main.Utility.GuiDBHandler import startWorker, GUI_PRI_DISPERSY
from Tribler.Main.Utility.GuiDBTuples import RemoteChannel, Torrent, \
    LibraryTorrent, ChannelTorrent, CollectedTorrent, Channel, Playlist
from Tribler.community.channel.community import ChannelCommunity
from Tribler.Video.VideoUtility import limit_resolution

VLC_SUPPORTED_SUBTITLES = ['.cdg', '.idx', '.srt', '.sub', '.utf', '.ass', '.ssa', '.aqt', '.jss', '.psb', '.rt', '.smi']
DEBUG = False

class AbstractDetails(FancyPanel):

    @warnWxThread
    def _create_tab(self, notebook, tabname, header=None, spacer=0, border=0):
        panel = wx.lib.scrolledpanel.ScrolledPanel(notebook)
        def OnChange():
            panel.Layout()
            panel.SetupScrolling(rate_y=5, scroll_x=False)
        panel.OnChange = OnChange

        themeColour = notebook.GetThemeBackgroundColour()
        if themeColour.IsOk():
            panel.SetBackgroundColour(themeColour)

        notebook.AddPage(panel, tabname)

        vSizer = wx.BoxSizer(wx.VERTICAL)
        panel.SetSizer(vSizer)

        if border:
            vSizer2 = wx.BoxSizer(wx.VERTICAL)
            vSizer.Add(vSizer2, 1, wx.EXPAND | wx.ALL, border)
            vSizer = vSizer2

        if header:
            header = self._add_header(panel, vSizer, header, spacer)
            panel.SetLabel = header.SetLabel

        return panel, vSizer

    @warnWxThread
    def _add_header(self, panel, sizer, header, spacer=0):
        header = wx.StaticText(panel, -1, header)
        _set_font(header, fontweight=wx.FONTWEIGHT_BOLD)

        sizer.Add(header, 0, wx.LEFT | wx.BOTTOM, spacer)
        return header

    @warnWxThread
    def _add_row(self, parent, sizer, name, value, spacer=0, flags=wx.EXPAND):
        nametext = name
        if name != None:
            nametext = wx.StaticText(parent, -1, name)
            _set_font(nametext, fontweight=wx.FONTWEIGHT_BOLD)

            sizer.Add(nametext, 0, wx.LEFT, spacer)

        if value != None:
            if isinstance(value, basestring):
                try:
                    value = MaxBetterText(parent, unicode(value), maxLines=3, name=name)
                except:
                    value = MaxBetterText(parent, value.decode('utf-8', 'ignore'), maxLines=3, name=name)
                value.SetMinSize((1, -1))
            sizer.Add(value, 0, flags | wx.LEFT, spacer)

        return nametext, value

    @warnWxThread
    def _add_subheader(self, parent, sizer, title, subtitle):
        title = wx.StaticText(parent, -1, title)
        _set_font(title, fontweight=wx.FONTWEIGHT_BOLD)

        vSizer = wx.BoxSizer(wx.VERTICAL)
        vSizer.Add(title)
        vSizer.Add(wx.StaticText(parent, -1, subtitle))

        sizer.Add(vSizer)
        return vSizer

class TorrentDetails(AbstractDetails):
    FINISHED = 6
    FINISHED_INACTIVE = 5

    INCOMPLETE = 4
    INCOMPLETE_INACTIVE = 3

    VOD = 2
    INACTIVE = 1

    SAVESPACE_THRESHOLD = 800
    MINCOMMENTHEIGHT = 230

    @warnWxThread
    def __init__(self, parent, torrent, compact=False, noChannel=False):
        FancyPanel.__init__(self, parent)
        self.Hide()

        self.guiutility = GUIUtility.getInstance()
        self.utility = self.guiutility.utility
        self.uelog = UserEventLogDBHandler.getInstance()

        self.parent = parent
        self.torrent = torrent
        self.state = -1
        self.vod_log = None

        self.isReady = False
        self.noChannel = noChannel

        self.SetBackgroundColour(GRADIENT_LGREY, GRADIENT_DGREY)
        self.vSizer = wx.BoxSizer(wx.VERTICAL)

        self.timeouttimer = None

        # Add messagePanel text
        self.messageIcon = wx.StaticBitmap(self, -1, wx.ArtProvider.GetBitmap(wx.ART_INFORMATION))
        self.messagePanel = TransparentText(self, -1, "Loading details, please wait.")
        self.messageGauge = None
        self.messageButton = None
        _set_font(self.messagePanel, size_increment=2, fontweight=wx.FONTWEIGHT_NORMAL)

        for colour, height in [(SEPARATOR_GREY, 1), (FILTER_GREY, 25), (SEPARATOR_GREY, 1)]:
            panel = wx.Panel(self)
            panel.SetMinSize((-1, height))
            panel.SetBackgroundColour(colour)
            self.vSizer.Add(panel, 0, wx.EXPAND)

        self.vSizer.AddStretchSpacer()
        hSizer = wx.BoxSizer(wx.HORIZONTAL)
        hSizer.Add(self.messageIcon, 0, wx.ALIGN_CENTER_VERTICAL | wx.RIGHT, 15)
        hSizer.Add(self.messagePanel, 0, wx.ALL, 3)
        self.vSizer.Add(hSizer, 0, wx.ALIGN_CENTER_VERTICAL | wx.ALIGN_CENTER_HORIZONTAL)
        self.vSizer.AddStretchSpacer()

        # Add details view
        self.SetSizer(self.vSizer)
        self.Layout()

        self.doMark = self.guiutility.frame.selectedchannellist.OnMarkTorrent
        self.doSave = self.guiutility.frame.selectedchannellist.OnSaveTorrent
        self.canEdit = False
        self.canComment = False
        self.canMark = False
        self.showDetails = False
        self.markWindow = None
        self.markings = None
        self.myMark = None

        self.isEditable = {}

        self.guiutility.library_manager.add_download_state_callback(self.OnRefresh)
        self._doLoad()

        self.Show()

    def _doLoad(self):
        if DEBUG:
            print >> sys.stderr, "TorrentDetails: loading", self.torrent['name']

        if self.messageButton:
            self.messageButton.Show(False)

        # is this torrent collected?
        filename = self.guiutility.torrentsearch_manager.getCollectedFilename(self.torrent, retried=True)
        if filename:
            self.guiutility.torrentsearch_manager.loadTorrent(self.torrent, callback=self.showTorrent)

        else:
            def doGui(delayedResult):
                requesttype = delayedResult.get()
                if requesttype:
                    self.showRequestType('The torrentfile is requested %s.' % requesttype)
                    self.messageGauge = wx.Gauge(self, -1, size=(100, 15))
                    self.vSizer.Insert(5, self.messageGauge, 0, wx.ALIGN_CENTER_HORIZONTAL | wx.TOP, 10)
                    self.Layout()

                self.timeouttimer = wx.CallLater(10000, self._timeout) if not self.guiutility.frame.librarylist.IsShownOnScreen() else None

            startWorker(doGui, self.guiutility.torrentsearch_manager.loadTorrent, wargs=(self.torrent,), wkwargs={'callback':self.showTorrent}, priority=GUI_PRI_DISPERSY)

    @forceWxThread
    def showRequestType(self, requesttype):
        try:
            if requesttype:
                self.messagePanel.SetLabel("Loading details, please wait.\n%s" % requesttype)
            else:
                self.messagePanel.SetLabel("Loading details, please wait.")

            self.Layout()
        except wx.PyDeadObjectError:
            pass

    @forceWxThread
    def showTorrent(self, torrent, showTab=None):
        GUIUtility.getInstance().frame.top_bg.AddCollectedTorrent(torrent)

        try:
            if not self.isReady:
                self.state = -1

                if DEBUG:
                    print >> sys.stderr, "TorrentDetails: finished loading", self.torrent.name

                self.torrent = torrent
                ds = self.torrent.ds


                isChannelTorrent = isinstance(self.torrent, ChannelTorrent) or (isinstance(self.torrent, CollectedTorrent) and isinstance(self.torrent.torrent, ChannelTorrent))
                if isChannelTorrent and self.torrent.hasChannel():
                    # This is a db call
                    state, iamModerator = self.torrent.channel.getState()

                    if isinstance(self, LibraryDetails):
                        self.canMark = state >= ChannelCommunity.CHANNEL_SEMI_OPEN
                    else:
                        self.canEdit = state >= ChannelCommunity.CHANNEL_OPEN
                        self.canComment = state >= ChannelCommunity.CHANNEL_SEMI_OPEN

                self.Freeze()
                self.messagePanel.Show(False)
                self.messageIcon.Show(False)
                if self.messageGauge: self.messageGauge.Show(False)

                self.notebook = SimpleNotebook(self, style=wx.NB_NOPAGETHEME, name="TorrentDetailsNotebook")
                showTab = getattr(self.parent, self.__class__.__name__ + '_tab', None) if self.parent else None
                self._addTabs(ds, showTab)

                self.notebook.Bind(wx.EVT_NOTEBOOK_PAGE_CHANGED, self.OnChange)

                self.vSizer.Clear(deleteWindows=True)
                self.vSizer.Add(self.notebook, 1, wx.EXPAND)

                self._Refresh(ds)

                self.Thaw()

                self.isReady = True
                self.Layout()


        except wx.PyDeadObjectError:
            pass

    @forceWxThread
    def _timeout(self):
        try:
            if not self.isReady:
                if DEBUG:
                    print >> sys.stderr, "TorrentDetails: timeout on loading", self.torrent.name

                self.messagePanel.SetLabel("Failed loading torrent.\nPlease click retry or wait to allow other peers to respond.")
                if self.messageGauge:
                    self.messageGauge.Show(False)
                if self.messageButton:
                    self.messageButton.Show(True)
                else:
                    self.messageButton = wx.Button(self, -1, "Retry")
                    self.messageButton.Bind(wx.EVT_BUTTON, lambda evt: self._doLoad())
                    self.vSizer.Insert(5, self.messageButton, 0, wx.ALIGN_CENTER_HORIZONTAL | wx.TOP, 10)

                self.Layout()
        except wx.PyDeadObjectError:
            pass

    @warnWxThread
    def _addTabs(self, ds, showTab=None):
        finished = self.torrent.get('progress', 0) == 100 or (ds and ds.get_progress() == 1.0)

        self.overview, self.torrentSizer = self._create_tab(self.notebook, 'Torrent details', border=10)
        self.overview.SetBackgroundColour(wx.WHITE)
        self.overview.Bind(wx.EVT_LEFT_DCLICK, self.OnOverviewToggle)
        self._addOverview(self.overview, self.torrentSizer)

        if self.canEdit:
            # Create edit tab
            edit, editSizer = self._create_tab(self.notebook, 'Edit', border=10)
            edit.SetBackgroundColour(wx.WHITE)

            vSizer = wx.FlexGridSizer(0, 2, 3, 10)
            vSizer.AddGrowableCol(1)
            vSizer.AddGrowableRow(1)

            self.isEditable['name'] = EditText(edit, self.torrent.name)
            self.isEditable['description'] = EditText(edit, self.torrent.description or '', True)
            self.isEditable['description'].SetMinSize((1, 1))

            self._add_row(edit, vSizer, "Name", self.isEditable['name'])
            self._add_row(edit, vSizer, "Description", self.isEditable['description'])

            def save(event):
                self.doSave(self.torrent.channel, self)

                button = event.GetEventObject()
                button.Enable(False)
                wx.CallLater(5000, button.Enable, True)

            saveButton = wx.Button(edit, -1, "Save")
            saveButton.Bind(wx.EVT_BUTTON, save)
            vSizer.Add((-1, -1), 0, wx.ALIGN_RIGHT)
            vSizer.Add(saveButton, 0, wx.ALIGN_RIGHT)
            editSizer.Add(vSizer, 1, wx.EXPAND)

        # Create torrent overview
        if self.canComment:
            from channel import CommentList
            self.commentList = NotebookPanel(self.notebook)
            list = CommentList(self.commentList, self.parent, canReply=True, quickPost=True, horizontal=True, noheader=True)
            self.commentList.SetList(list)
            commentManager = self.commentList.GetManager()
            commentManager.SetIds(self.torrent.channel, channeltorrent=self.torrent)

            def updateTitle(nrcomments):
                for i in range(self.notebook.GetPageCount()):
                    if self.notebook.GetPageText(i).startswith('Comments'):
                        self.notebook.SetPageText(i, "Comments(%d)" % nrcomments)
            self.commentList.SetNrResults = updateTitle

            self.notebook.AddPage(self.commentList, 'Comments')
            commentManager.refresh()

        hasDescription = self.torrent.get('description', '')
        if self.canEdit or hasDescription:
            from channel import ModificationList
            self.modificationList = NotebookPanel(self.notebook)
            self.modificationList.SetList(ModificationList(self.modificationList, self.canEdit))
            modificationManager = self.modificationList.GetManager()
            modificationManager.SetIds(self.torrent)

            def updateTitle(nrmodifications):
                for i in range(self.notebook.GetPageCount()):
                    if self.notebook.GetPageText(i).startswith('Modifications'):
                        self.notebook.SetPageText(i, "Modifications(%d)" % nrmodifications)
            self.modificationList.SetNrResults = updateTitle

            self.notebook.AddPage(self.modificationList, 'Modifications')
            modificationManager.refresh()

        # Create filelist
        if len(self.torrent.files) > 0:
            parent = wx.Panel(self.notebook)
<<<<<<< HEAD
            parent.SetBackgroundColour(wx.WHITE)
            
=======

>>>>>>> d523b6a0
            self.listCtrl = SelectableListCtrl(parent)
            self.listCtrl.InsertColumn(0, 'Name')
            self.listCtrl.InsertColumn(1, 'Size', wx.LIST_FORMAT_RIGHT)

            if isinstance(self, LibraryDetails):
                self.listCtrl.InsertColumn(2, 'Priority', wx.LIST_FORMAT_RIGHT)
                self.listCtrl.InsertColumn(3, 'Status', wx.LIST_FORMAT_RIGHT)

            self.listCtrl.Bind(wx.EVT_LEFT_DCLICK, self.OnDoubleClick)
            self.listCtrl.Bind(wx.EVT_LIST_ITEM_SELECTED, self.OnFilesSelected)
            self.listCtrl.Bind(wx.EVT_LIST_ITEM_DESELECTED, self.OnFilesSelected)

            self.il = wx.ImageList(16, 16)
            play_img = self.il.Add(wx.Bitmap(os.path.join(self.guiutility.vwxGUI_path, 'images', 'library_play.png'), wx.BITMAP_TYPE_ANY))
            file_img = self.il.Add(wx.ArtProvider.GetBitmap(wx.ART_NORMAL_FILE, size=(16, 16)))
            self.listCtrl.SetImageList(self.il, wx.IMAGE_LIST_SMALL)

            # Add files
            files = self.torrent.files
            if isinstance(self, LibraryDetails):
                if ds:
                    selected_files = ds.get_selected_files()
                    if selected_files:
                        def sort_by_selected_name(a, b):
                            aSelected = a[0] in selected_files
                            bSelected = b[0] in selected_files

                            if aSelected != bSelected:
                                if aSelected:
                                    return -1
                                return 1

                            return cmp(a[0], b[0])
                        files.sort(sort_by_selected_name)
            else:
                keywords = ' | '.join(self.guiutility.current_search_query)
                def sort_by_keywords(a, b):
                    a_match = re.search(keywords, a[0].lower())
                    b_match = re.search(keywords, b[0].lower())
                    if a_match and not b_match:
                        return -1
                    if b_match and not a_match:
                        return 1
                    return cmp(a[0], b[0])

                files.sort(sort_by_keywords)

            for filename, size in files:
                try:
                    pos = self.listCtrl.InsertStringItem(sys.maxint, filename)
                except:
                    try:
                        pos = self.listCtrl.InsertStringItem(sys.maxint, filename.decode('utf-8', 'ignore'))
                    except:
                        print >> sys.stderr, "Could not format filename", self.torrent.name
                self.listCtrl.SetItemData(pos, pos)

                size = "%.1f MB" % (size / 1048576.0)
                self.listCtrl.SetStringItem(pos, 1, size)

                if filename in self.torrent.videofiles:
                    self.listCtrl.SetItemColumnImage(pos, 0, play_img)
                else:
                    self.listCtrl.SetItemColumnImage(pos, 0, file_img)

                if isinstance(self, LibraryDetails):
                    self.listCtrl.SetStringItem(pos, 2, '')

            self.listCtrl.setResizeColumn(0)
            self.listCtrl.SetColumnWidth(1, wx.LIST_AUTOSIZE)  # autosize only works after adding rows
            self.listCtrl.SetMinSize((1, -1))

            vSizer = wx.BoxSizer(wx.VERTICAL)
            if isinstance(self, LibraryDetails) and not self.torrent.swift_hash:
                vSizer.Add(self.listCtrl, 1, wx.EXPAND | wx.LEFT)
                vSizer.Add(wx.StaticLine(parent, -1, style=wx.LI_HORIZONTAL), 0, wx.EXPAND | wx.ALL, 3)
                ulfont = self.GetFont()
                ulfont.SetUnderlined(True)
<<<<<<< HEAD
                self.filesFooter = LinkText(parent, 'Click here to modify which files should be downloaded.', fonts = [self.GetFont(), ulfont], colours = [self.GetForegroundColour(), wx.RED])
                self.filesFooter.SetBackgroundColour(parent.GetBackgroundColour())
=======
                self.filesFooter = LinkText(parent, 'Click here to modify which files should be downloaded.', fonts=[self.GetFont(), ulfont], colours=[self.GetForegroundColour(), wx.RED])
>>>>>>> d523b6a0
                self.filesFooter.Bind(wx.EVT_LEFT_UP, self.OnChangeSelection)
                vSizer.Add(self.filesFooter, 0, wx.EXPAND | wx.ALL, 3)
            else:
                vSizer.Add(self.listCtrl, 1, wx.EXPAND | wx.LEFT)
            parent.SetSizer(vSizer)
            self.notebook.AddPage(parent, "Files")

        # Create subtitlelist
        if self.torrent.isPlayable():
            curlang = []
            strlang = []

            internalSubs = self.torrent.subtitlefiles
            internalSubs.sort()

            for filename in internalSubs:
                _, nicefilename = os.path.split(filename)
                strlang.append(nicefilename)
                curlang.append([filename])

            foundSubtitles = len(curlang) > 0

            subtitlePanel, vSizer = self._create_tab(self.notebook, "Subtitles", border=10)
            subtitlePanel.SetBackgroundColour(wx.WHITE)
            vSizer.AddSpacer((-1, 3))

            if not finished:
                title = 'After you finished downloading this torrent you can select a subtitle'
            else:
                title = 'You can now select a subtitle'

            if foundSubtitles:
                title += ' found by Tribler or'
            title += ' specified by you to be used with our player.'
            self._add_row(subtitlePanel, vSizer, None, title)

            vSizer.AddStretchSpacer()

            curlang.insert(0, ('', '', ''))
            strlang.insert(0, 'No subtitle')

            curlang.append(('', '', ''))
            strlang.append('Browse for a subtitle...')

            self.subtitleChoice = wx.Choice(subtitlePanel, choices=strlang)
            self.subtitleChoice.Bind(wx.EVT_CHOICE, self.OnSubtitle)
            self.subtitleChoice.Enable(False)
            self.subtitleChoice.items = curlang

            self.requestingSub = StaticText(subtitlePanel)
            self.requestingSub.Show(False)
            hSizer = wx.BoxSizer(wx.HORIZONTAL)

            self._add_row(subtitlePanel, hSizer, "Which subtitle do you want to use?", None)
            hSizer.AddStretchSpacer()
            hSizer.Add(self.subtitleChoice)
            vSizer.Add(hSizer, 0, wx.ALIGN_RIGHT | wx.BOTTOM | wx.RIGHT | wx.EXPAND, 3)
            vSizer.Add(self.requestingSub, 0, wx.ALIGN_RIGHT | wx.BOTTOM | wx.RIGHT, 3)

        # Create description
        """
        if self.torrent.get('comment', 'None') != 'None' and self.torrent['comment'] != '':
            descriptionPanel, vSizer = self._create_tab(self.notebook, "Description", "Comment")
            self._add_row(descriptionPanel, vSizer, None, self.torrent['comment'])
            descriptionPanel.SetupScrolling(rate_y = 5)
        """

        # Create trackerlist
        if self.torrent.trackers and len(self.torrent.trackers) > 0:
            trackerPanel, vSizer = self._create_tab(self.notebook, "Trackers", border=10)
            trackerPanel.SetBackgroundColour(wx.WHITE)
            for tracker in self.torrent.trackers:
                if isinstance(tracker, basestring):
                    self._add_row(trackerPanel, vSizer, None, tracker)

        if showTab:
            for i in range(self.notebook.GetPageCount()):
                if self.notebook.GetPageText(i) == showTab:
                    self.notebook.SetSelection(i)
                    break
        else:
            self.notebook.SetSelection(0)

    @warnWxThread
    def _addOverview(self, panel, sizer):
        self.Freeze()

        status_label = self.status.label.GetLabel() if getattr(self, 'status', None) else ""
        sizer.Clear(deleteWindows=True)

        categories = self.torrent.categories
        if isinstance(categories, list):
            category = ', '.join(categories)
        else:
            print >> sys.stderr, 'categories is', type(categories)
            category = 'Unknown'

        if not self.torrent.get('description', ''):
            description = 'No description yet, be the first to add a description.'
        else:
            description = self.torrent.description

        filesize = "%s in %d file" % (self.guiutility.utility.size_format(self.torrent.length), len(self.torrent.files))
        if len(self.torrent.files) > 1:
            filesize += "s"

        overviewColumns = {
            "Name": self.torrent.name,
            "Description": description,
            "Downloaded": "",
            "Status": status_label,
            "Type": category.capitalize(),
            "Uploaded": self.torrent.formatCreationDate(),
            "Filesize": filesize,
            "Health": "Unknown"
        }

        vSizer = wx.FlexGridSizer(0, 2, 3, 10)
        vSizer.AddGrowableCol(1)

        if self.canEdit or self.torrent.get('description', ''):
            overviewColumnsOrder = ["Name", "Description", "Status", "Type", "Uploaded", "Filesize", "Health"]
        else:
            del overviewColumns['Description']
            overviewColumnsOrder = ["Name", "Status", "Type", "Uploaded", "Filesize", "Health"]

        if self.torrent.state:
            class tmp_object():
                def __init__(self, data, original_data):
                    self.data = data
                    self.original_data = original_data
            self.item = tmp_object(['', [0, 0], [0, 0], 0, 0], self.torrent)
            self.downloaded = ProgressPanel(panel, self.item, show_bar=True, show_status=False)
            self.downloaded.SetMinSize((-1, 25))
            sizer.Add(self.downloaded, 0, wx.EXPAND | wx.BOTTOM, 10)

        # hide Status element if we do not have a state for this torrent
        if not self.torrent.state:
            overviewColumnsOrder.remove("Status")

        self.status = None
        self.health = None
        for column in overviewColumnsOrder:
            if column == "Downloaded":
                _, value = self._add_row(panel, vSizer, column, overviewColumns[column], flags=0)
            else:
                _, value = self._add_row(panel, vSizer, column, overviewColumns[column])

            if column == "Status":
                self.status = value
            if column == "Health":
                self.health = value

        if self.showDetails:
            textCtrl = wx.TextCtrl(panel, -1, self.torrent.infohash_as_hex)
            textCtrl.SetEditable(False)
            self._add_row(panel, vSizer, "Infohash", textCtrl)

        if self.torrent.get('channel', False):
            channel = self.torrent.get('channel')
            ulfont = self.GetFont()
            ulfont.SetUnderlined(True)
            link = LinkText(panel, channel.name, fonts=[self.GetFont(), ulfont], colours=[self.GetForegroundColour(), wx.RED])
            link.SetBackgroundColour(panel.GetBackgroundColour())
            link.Bind(wx.EVT_LEFT_UP, lambda evt:  self.guiutility.showChannel(channel))
            self._add_row(panel, vSizer, 'Channel', link, flags=0)

        if self.canEdit:
            modifications = self.guiutility.channelsearch_manager.getTorrentModifications(self.torrent)
            for modification in modifications:
                if modification.name == 'swift-url':
                    value = wx.TextCtrl(panel, -1, modification.value, style=wx.TE_READONLY)
                    self._add_row(panel, vSizer, 'Swift URL', value)

        thumb_dir = os.path.join(self.guiutility.utility.session.get_torrent_collecting_dir(), 'thumbs-' + binascii.hexlify(self.torrent.infohash))
        if os.path.isdir(thumb_dir) and len(os.listdir(thumb_dir)) > 0:
            bmps = [wx.Bitmap(os.path.join(thumb_dir, thumb), wx.BITMAP_TYPE_ANY) for thumb in os.listdir(thumb_dir)[:4]]
            tp = self.GetThumbnailPanel(panel, bmps)

            tSizer = wx.BoxSizer(wx.HORIZONTAL)
            tSizer.Add(vSizer, 1, wx.ALIGN_LEFT | wx.ALIGN_TOP | wx.EXPAND)
            tSizer.Add(tp, 0, wx.ALIGN_RIGHT | wx.ALIGN_TOP | wx.EXPAND)
            sizer.Add(tSizer, 1, wx.EXPAND)
        else:
            sizer.Add(vSizer, 1, wx.EXPAND)

        if self.canComment:
            sizer.Add(wx.StaticLine(panel, -1, style=wx.LI_HORIZONTAL), 0, wx.TOP | wx.BOTTOM | wx.EXPAND, 5)
            self.markingSizer = wx.BoxSizer(wx.HORIZONTAL)
            self.markicon = NativeIcon.getInstance().getBitmap(self, 'arrow', self.GetBackgroundColour(), state=0).ConvertToImage().Rotate90(False).ConvertToBitmap()
            self.markicon = wx.StaticBitmap(panel, -1, self.markicon)
            ulfont = self.GetFont()
            ulfont.SetUnderlined(True)
            self.marktoggle = LinkText(panel, 'Mark this torrent', fonts=[self.GetFont(), ulfont], colours=[self.GetForegroundColour(), wx.RED])
            self.marktoggle.SetBackgroundColour(panel.GetBackgroundColour())
            self.marktoggle.Bind(wx.EVT_LEFT_UP, self.OnMark)
            self.markingSizer.AddStretchSpacer()
            self.markingSizer.Add(self.markicon, 0, wx.CENTER | wx.RIGHT, 3)
            self.markingSizer.Add(self.marktoggle)
            sizer.Add(self.markingSizer, 0, wx.EXPAND)
            self.UpdateMarkings()

        self.UpdateHealth()
        panel.OnChange()

        self.Thaw()

    def GetThumbnailPanel(self, parent, bitmaps):
        res = limit_resolution(bitmaps[0].GetSize(), (175, 175)) if bitmaps else None
        bmps = [bmp.ConvertToImage().Scale(*res, quality=wx.IMAGE_QUALITY_HIGH).ConvertToBitmap() for bmp in bitmaps if bmp.IsOk()] if res else []

        sbmp = StaticBitmaps(parent, -1)
        sbmp.SetBackgroundColour(parent.GetBackgroundColour())
        sbmp.SetBitmaps(bmps)
        return sbmp

    @warnWxThread
    def DownloadStarted(self):
        pass

    @warnWxThread
    def ShowPanel(self, newState=None):
        if getattr(self, 'notebook', False):
            if newState is None:
                newState = self._GetState()

            if self.state != newState:
                self.state = newState

                if newState in [TorrentDetails.FINISHED, TorrentDetails.FINISHED_INACTIVE]:
                    self.torrent._progress = 1
                    if getattr(self, 'subtitleChoice', None):
                        self.subtitleChoice.Enable(True)
        else:
            # Additionally called by database event, thus we need to check if sizer exists(torrent is downloaded).
            wx.CallAfter(self.ShowPanel, newState)

    @warnWxThread
    def OnChange(self, event):
        page = event.GetSelection()

        title = self.notebook.GetPageText(page)
        if title.startswith('Comments'):
            self.commentList.Show()
            self.commentList.SetupScrolling()
            self.commentList.SetFocus()

        elif title.startswith('Modifications'):
            self.modificationList.Show()
            self.modificationList.SetupScrolling()
            self.modificationList.SetFocus()

        setattr(self.parent, self.__class__.__name__ + '_tab', title)

        event.Skip()

    def OnCommentCreated(self, infohash):
        if self.torrent.infohash == infohash and self.isReady and self.canComment:
            manager = self.commentList.GetManager()
            manager.new_comment()

    def OnModificationCreated(self, channeltorrent_id):
        if self.isReady and self.canEdit:
            manager = self.modificationList.GetManager()
            manager.new_modification()

    def GetChanged(self):
        newValues = {}
        for key, editable in self.isEditable.iteritems():
            newValue = editable.GetChanged()
            if newValue:
                newValues[key] = newValue
        return newValues

    def Saved(self):
        for editable in self.isEditable.values():
            editable.Saved()

    @warnWxThread
    def OnDrag(self, event):
        if event.LeftIsDown():
            filename = self.guiutility.torrentsearch_manager.getCollectedFilename(self.torrent)
            if filename:
                tdo = wx.FileDataObject()
                tdo.AddFile(filename)

                tds = wx.DropSource(self)
                tds.SetData(tdo)
                tds.DoDragDrop(True)

    @warnWxThread
    def OnDoubleClick(self, event):
        selected = self.listCtrl.GetFirstSelected()
        playable_files = self.torrent.videofiles

        if selected != -1:
            selected_file = self.listCtrl.GetItemText(selected)
            if selected_file in playable_files:
                self.guiutility.library_manager.playTorrent(self.torrent, selected_file)

            elif self.torrent.progress == 1:  # not playable, but are we complete?
                file = self._GetPath(selected_file)
                if os.path.isfile(file):
                    startfile(file)

    @warnWxThread
    def _GetPath(self, file=None):
        ds = self.torrent.ds
        if ds:
            destdirs = ds.get_download().get_dest_files()
            if file:
                for filenameintorrent, path in destdirs:
                    if filenameintorrent == file:
                        return path

            return os.path.commonprefix([os.path.split(path)[0] for _, path in destdirs])

    @warnWxThread
    def OnFilesSelected(self, event):
        pass

    @warnWxThread
    def _ToggleSubtitleChoice(self, showChoice=None):
        if not showChoice:
            showChoice = not self.subtitleChoice.IsShown()

        self.subtitleChoice.Show(showChoice)
        self.requestingSub.Show(not showChoice)
        self.requestingSub.sizer.Layout()

    @warnWxThread
    def OnSubtitle(self, event):
        selected = self.subtitleChoice.GetSelection()
        nrItems = self.subtitleChoice.GetCount()

        if selected == 0 or selected == wx.NOT_FOUND:
            self.RemoveSubtitle()

        elif selected == nrItems - 1:
            self.OnSubtitleBrowse(event)

        else:
            if False and len(self.subtitleChoice.items[selected]) > 1:
                (lang, channelid, subtitleinfo) = self.subtitleChoice.items[selected]

                self.requestingSub.SetLabel('Requesting subtitle from peers...')
                self._ToggleSubtitleChoice(False)

                def subTimeout():
                    if self.requestingSub.IsShown():
                        self.requestingSub.SetLabel('Request failed, no peer responded with subtitle')
                        wx.CallLater(3000, self._ToggleSubtitleChoice, True)
                wx.CallLater(10000, subTimeout)
            else:
                file = self._GetPath(self.subtitleChoice.items[selected][0])
                self.uelog.addEvent(message="Subtitles: user choose a internal subtitle", type=2)
                self.SetSubtitle(file)

    @warnWxThread
    def OnRetrieveSubtitle(self, subtitleinfo):
        self.SetSubtitle(subtitleinfo.getPath())
        self.uelog.addEvent(message="Subtitles: user retrieved a subtitle", type=2)
        self.requestingSub.SetLabel('Got subtitle from peers')
        wx.CallLater(3000, self._ToggleSubtitleChoice, True)

    @warnWxThread
    def OnSubtitleBrowse(self, event):
        wildcard = "*" + ";*".join(VLC_SUPPORTED_SUBTITLES)
        wildcard = "Subtitles (%s) | %s" % (wildcard, wildcard)

        dlg = wx.FileDialog(self, 'Please select your subtitle.', wildcard=wildcard, style=wx.FD_OPEN)
        if dlg.ShowModal() == wx.ID_OK:
            self.uelog.addEvent(message="Subtitles: user choose his own subtitle", type=2)

            file = dlg.GetPath()
            self.SetSubtitle(file)
        else:
            self.subtitleChoice.SetSelection(0)

        dlg.Destroy()

    def SetSubtitle(self, file):
        _, ext = os.path.splitext(file)
        if ext.lower() in VLC_SUPPORTED_SUBTITLES:
            # get largest playable file
            filename = self.torrent.largestvideofile
            filename = os.path.join(self._GetPath(), filename[0:filename.rfind(".")] + ext)
            shutil.copy(file, filename)

    def RemoveSubtitle(self, event=None):
        filename = self.torrent.largestvideofile
        if filename[0:filename.rfind(".")] + ".srt" not in self.torrent.files:  # only actually remove this subtitle if it not in the .torrent
            filename = os.path.join(self._GetPath(), filename[0:filename.rfind(".")] + ".srt")
            if os.path.isfile(filename):
                os.remove(filename)

    @warnWxThread
    def OnClick(self, event):
        label = event.GetEventObject()
        if label.target == 'my_files':
            self.guiutility.frame.actlist.selectTab('my_files')
            self.guiutility.ShowPage('my_files', self.torrent.infohash)

        else:
            self.guiutility.showChannel(self.torrent.channel)

    @warnWxThread
    def OnMark(self, event):
        menu = wx.Menu()
        itemid = wx.NewId()
        for mark in ['Good', 'High-Quality', 'Mid-Quality', 'Low-Quality', 'Corrupt', 'Fake', 'Spam']:
            itemid = wx.NewId()
            if self.myMark:
                menu.AppendRadioItem(itemid, mark)
                menu.Check(itemid, self.myMark == mark)
            else:
                menu.Append(itemid, mark)
            menu.Bind(wx.EVT_MENU, lambda x, selected=mark: self.doMark(self.torrent.channel, self.torrent.infohash, unicode(selected)), id=itemid)

        pos = wx.Point(self.markicon.GetPosition().x, self.marktoggle.GetPosition().y + self.marktoggle.GetSize().y)
        self.overview.PopupMenu(menu, pos)
        menu.Destroy()

    @warnWxThread
    def RefreshData(self, data):
        if self.isReady:
            rebuild = False

            if isinstance(self.torrent, Torrent):
                curTorrent = self.torrent
            else:
                curTorrent = self.torrent.torrent

            if hasattr(data[2], "bundle"):
                newTorrent = data[2]['bundle'][0]
            else:
                newTorrent = data[2]

            # remove cached swarminfo
            del self.torrent.swarminfo
            del self.torrent.status

            if not curTorrent.exactCopy(newTorrent):
                # replace current torrent
                curTorrent.swift_hash = newTorrent.swift_hash
                curTorrent.swift_torrent_hash = newTorrent.swift_torrent_hash
                curTorrent.torrent_file_name = newTorrent.torrent_file_name

                curTorrent.name = newTorrent.name
                curTorrent.length = newTorrent.length
                curTorrent.category_id = newTorrent.category_id
                curTorrent.status_id = newTorrent.status_id
                curTorrent.num_seeders = newTorrent.num_seeders
                curTorrent.num_leechers = newTorrent.num_leechers

                self._addOverview(self.overview, self.torrentSizer)
                if self.canEdit:
                    if not self.isEditable['name'].IsChanged():
                        self.isEditable['name'].SetValue(curTorrent.name)

                    if not self.isEditable['description'].IsChanged():
                        self.isEditable['description'].SetValue(curTorrent.description or '')

            elif curTorrent.num_seeders != newTorrent.num_seeders or curTorrent.num_leechers != newTorrent.num_leechers:
                curTorrent.num_seeders = newTorrent.num_seeders
                curTorrent.num_leechers = newTorrent.num_leechers
                self.ShowHealth(False)

    @forceDBThread
    def UpdateHealth(self):
        try:
            if self.torrent.trackers and len(self.torrent.trackers) > 0:
                # touch swarminfo property
                swarmInfo = self.torrent.swarminfo

                if swarmInfo:
                    diff = time() - self.torrent.last_check
                else:
                    diff = 1801

                if diff > 1800:
                    TorrentChecking.getInstance().addToQueue(self.torrent.infohash)
                    self.ShowHealth(True)
                else:
                    self.ShowHealth(False)
            else:
                self.ShowHealth(False, ', no trackers found')
        except wx.PyDeadObjectError:
            pass

    @forceWxThread
    def ShowHealth(self, updating, no_update_reason=''):
        if getattr(self, 'health', False):
            updating = ', updating now' if updating else no_update_reason

            diff = time() - self.torrent.last_check
            if self.torrent.num_seeders < 0 and self.torrent.num_leechers < 0:
                if self.torrent.status == 'good':
                    self.health.SetLabel("Unknown, but found peers in the DHT")
                else:
                    self.health.SetLabel("Unknown" + updating)
            else:
                if diff < 5:
                    self.health.SetLabel("%s seeders, %s leechers (current)" % (self.torrent.num_seeders, self.torrent.num_leechers))
                else:
                    updated = self.guiutility.utility.eta_value(diff, 2)
                    if updated == '<unknown>':
                        self.health.SetLabel("%s seeders, %s leechers" % (self.torrent.num_seeders, self.torrent.num_leechers) + updating)
                    else:
                        self.health.SetLabel("%s seeders, %s leechers (updated %s ago%s)" % (self.torrent.num_seeders, self.torrent.num_leechers , updated, updating))
        else:
            print >> sys.stderr, "No status element to show torrent_status"

    def OnMarkingCreated(self, channeltorrent_id):
        if self.torrent.get('channeltorrent_id', False) == channeltorrent_id:
            self.UpdateMarkings()

    def UpdateMarkings(self):
        if self.torrent.get('channeltorrent_id', False):
            startWorker(self.ShowMarkings, self.guiutility.channelsearch_manager.getTorrentMarkings, wargs=(self.torrent.channeltorrent_id,), priority=GUI_PRI_DISPERSY)

    @warnWxThread
    def ShowMarkings(self, delayedResult):
        markings = delayedResult.get()
        if len(markings) > 0:
            msg = 'This torrent is marked as:'
            for marktype, nr, myMark in markings:
                msg += ' %s (%d)' % (marktype, nr)
                if myMark:
                    self.myMark = marktype

            # see if we are updating
            if not self.markings:
                self.markings = MaxBetterText(self.overview, unicode(msg), maxLines=3)
                self.markingSizer.Insert(0, self.markings)
            else:
                self.markings.SetLabel(msg)

            self.torrentSizer.Layout()

    def OnRefresh(self, dslist, magnetlist):
        found = False

        for ds in dslist:
            if self.torrent.addDs(ds):
                found = True

        self.torrent.magnetstatus = magnetlist.get(self.torrent.infohash, None)

        if not found:
            self.torrent.clearDs()
            self._Refresh()
        else:
            self._Refresh()

    @warnWxThread
    def _Refresh(self, ds=None):
        if ds:
            self.torrent.addDs(ds)

        if self.torrent.magnetstatus:
            if self.timeouttimer:
                self.timeouttimer.Stop()
                self.timeouttimer = 0
            if self.messageGauge:
                if self.torrent.magnetState == 2:
                    self.messageGauge.Pulse()
                if self.torrent.magnetState == 3:
                    self.messageGauge.SetValue(self.torrent.magnetstatus[2])
        elif self.timeouttimer == 0 and not self.isReady:
            wx.CallLater(1000, self._timeout)


        if self.isReady:
            state = self._GetState()

            if state != self.state:
                self.ShowPanel(state)

            if state in [TorrentDetails.INCOMPLETE, TorrentDetails.INCOMPLETE_INACTIVE, TorrentDetails.VOD, TorrentDetails.FINISHED]:
                if getattr(self, 'downloaded', False):
                    self.downloaded.Update(torrent=self.torrent)
                else:
                    self._addOverview(self.overview, self.torrentSizer)

            if getattr(self, 'status', False):
                self.UpdateStatus()

    def UpdateStatus(self):
        ds = self.torrent.ds
        progress = ds.get_progress() if ds else 0
        statusflag = ds.get_status() if ds else DLSTATUS_STOPPED
        finished = progress == 1.0
        status = None

        if self.torrent.magnetstatus or statusflag == DLSTATUS_METADATA:
            status = 'Torrent file is being downloaded from the DHT'
        elif statusflag == DLSTATUS_SEEDING:
            uls = ds.get_current_speed('up') * 1024
            status = 'Seeding @ %s' % self.utility.speed_format_new(uls)
        elif finished:
            status = 'Completed'
        elif statusflag in [DLSTATUS_ALLOCATING_DISKSPACE, DLSTATUS_WAITING4HASHCHECK]:
            status = 'Waiting'
        elif statusflag == DLSTATUS_HASHCHECKING:
            status = 'Checking'
        elif statusflag == DLSTATUS_DOWNLOADING:
            dls = ds.get_current_speed('down') * 1024
            status = 'Downloading @ %s' % self.utility.speed_format_new(dls)
        elif statusflag == DLSTATUS_STOPPED:
            status = 'Stopped'

        if status and not finished and self.torrent.progress and statusflag in [DLSTATUS_DOWNLOADING, DLSTATUS_STOPPED]:
            status += " (%.1f%%)" % (self.torrent.progress * 100)

        if status:
            self.status.SetLabel(status)

    def _GetState(self):
        active = vod = False

        progress = self.torrent.progress
        finished = progress == 1.0

        ds = self.torrent.ds
        if ds:
            if finished:  # finished download
                active = ds.get_status() == DLSTATUS_SEEDING

            else:  # active download
                active = ds.get_status() not in [DLSTATUS_STOPPED, DLSTATUS_STOPPED_ON_ERROR]
                if ds.is_vod():
                    vod = True

        if finished:
            if active:
                state = TorrentDetails.FINISHED
            else:
                state = TorrentDetails.FINISHED_INACTIVE

        elif vod:
            state = TorrentDetails.VOD

        elif progress > 0 or active:
            if active:
                state = TorrentDetails.INCOMPLETE
            else:
                state = TorrentDetails.INCOMPLETE_INACTIVE
        else:
            state = TorrentDetails.INACTIVE
        return state

    def OnOverviewToggle(self, event):
        self.showDetails = not self.showDetails
        self._addOverview(self.overview, self.torrentSizer)

    @warnWxThread
    def Layout(self):
        returnValue = wx.Panel.Layout(self)

        if self.isReady:
            # force setupscrolling for scrollpages, if constructed while not shown this is required.
            for i in range(self.notebook.GetPageCount()):
                page = self.notebook.GetPage(i)
                page.Layout()

                if getattr(page, 'SetupScrolling', False):
                    page.SetupScrolling(scroll_x=False)

        return returnValue

    @warnWxThread
    def __del__(self):
        if DEBUG:
            print >> sys.stderr, "TorrentDetails: destroying", self.torrent['name']
        self.guiutility.library_manager.remove_download_state_callback(self.OnRefresh)

        if self.markWindow:
            self.markWindow.Show(False)
            self.markWindow.Destroy()

class LibraryDetails(TorrentDetails):
    @warnWxThread
    def __init__(self, parent, torrent, bw_history):
        self.old_progress = -1
        self.refresh_counter = 0
        self.bw_history = bw_history
        TorrentDetails.__init__(self, parent, torrent)

        # Arno, 2012-07-17: Retrieving peerlist for the DownloadStates takes CPU
        # so only do it when needed for display.
        self.guiutility.library_manager.set_want_peers(True)
        self.isShown = True

    def __del__(self):
        TorrentDetails.__del__(self)
        self.guiutility.library_manager.set_want_peers(False)

    @forceWxThread
    def _timeout(self):
        try:
            if not self.isReady:
                if DEBUG:
                    print >> sys.stderr, "TorrentDetails: timeout on loading", self.torrent.name

                self.Freeze()

                self.messagePanel.SetLabel("Failed loading torrent. Please click retry or wait to allow other peers to respond.\nAlternatively you could remove this torrent from your Downloads.")
                if self.messageGauge:
                    self.messageGauge.Show(False)
                if self.messageButton:
                    self.messageButton.Show(True)
                else:
                    self.messageButton = wx.Button(self, -1, "Retry")
                    self.messageButton.Bind(wx.EVT_BUTTON, lambda evt: self._doLoad())
                    self.vSizer.Insert(5, self.messageButton, 0, wx.ALIGN_CENTER_HORIZONTAL | wx.TOP, 10)

                self.Layout()

                self.guiutility.frame.top_bg.SetButtonHandler(self.guiutility.frame.top_bg.delete_btn, self.guiutility.frame.top_bg.OnDelete, 'Delete this torrent.')

                self.Thaw()
        except wx.PyDeadObjectError:
            pass

    @warnWxThread
    def _addTabs(self, ds, showTab=None):
        # add normal tabs
        TorrentDetails._addTabs(self, ds, None)

        # insert peers tab
        peersPanel = wx.Panel(self.notebook)
        peersPanel.SetBackgroundColour(DEFAULT_BACKGROUND)
        vSizer = wx.BoxSizer(wx.VERTICAL)

        self.peerList = SelectableListCtrl(peersPanel, tooltip=False)
        self.peerList.InsertColumn(0, 'IP-address')
        self.peerList.InsertColumn(1, 'Traffic', wx.LIST_FORMAT_RIGHT)
        self.peerList.InsertColumn(2, 'State', wx.LIST_FORMAT_RIGHT)
        self.peerList.InsertColumn(3, 'ID', wx.LIST_FORMAT_RIGHT)
        self.peerList.setResizeColumn(0)
        self.peerList.SetToolTipString("States:\nO\t\toptimistic unchoked\nUI\t\tgot interested\nUC\t\tupload chocked\nUQ\t\tgot request\nUBL\tsending data\nUE\t\tupload eligable\nDI\t\tsend interested\nDC\t\tdownload chocked\nS\t\tis snubbed\nL\t\tOutgoing connection\nR\t\tIncoming connection")
        vSizer.Add(self.peerList, 1, wx.EXPAND | wx.LEFT | wx.TOP | wx.BOTTOM, 10)

        finished = self.torrent.get('progress', 0) == 100 or (ds and ds.get_progress() == 1.0)
        if not finished:
            hSizer = wx.BoxSizer(wx.HORIZONTAL)
            self.availability = StaticText(peersPanel)
            self.pieces = StaticText(peersPanel)
            self.availability.sizer = hSizer

            self._add_row(peersPanel, hSizer, 'Availability', self.availability, spacer=3)
            hSizer.AddSpacer((4, -1))
            self._add_row(peersPanel, hSizer, 'Pieces', self.pieces, spacer=3)

            vSizer.Add(wx.StaticLine(peersPanel, -1, style=wx.LI_HORIZONTAL), 0, wx.EXPAND | wx.ALL, 3)
            vSizer.Add(hSizer, 0, wx.EXPAND)
        else:
            self.availability = None
            self.pieces = None

        peersPanel.SetSizer(vSizer)
        self.notebook.InsertPage(2, peersPanel, "Peers")

        self.speedPanel = Graph(self.notebook)
        self.speedPanel.SetAxisLabels('Time (5 second update interval)', 'kB/s')
        self.speedPanel.SetMaxPoints(120)
        self.speedPanel.AddGraph(wx.Colour(0, 162, 232), [bw[1] for bw in self.bw_history], "Download speed")
        self.speedPanel.AddGraph(wx.Colour(163, 73, 164), [bw[0] for bw in self.bw_history], "Upload speed")
        self.notebook.AddPage(self.speedPanel, "Speed")

        if showTab:
            for i in range(self.notebook.GetPageCount()):
                if self.notebook.GetPageText(i) == showTab:
                    self.notebook.SetSelection(i)
                    break
        else:
            self.notebook.SetSelection(0)

    def OnChangeSelection(self, event):
        files = []
        for i in range(self.listCtrl.GetItemCount()):
            files.append(self.listCtrl.GetItem(i, 0).GetText())

        dlg = wx.MultiChoiceDialog(self, "Select which files you would like to download", "File selection", files)

        selected = []
        for i in range(self.listCtrl.GetItemCount()):
            if self.listCtrl.GetItem(i, 2).GetText() != "Excluded":
                selected.append(i)
        dlg.SetSelections(selected)

        if (dlg.ShowModal() == wx.ID_OK):
            newselections = dlg.GetSelections()
            selectedFiles = []
            for index in newselections:
                selectedFiles.append(files[index])

            self.guiutility.frame.modifySelection(self.torrent.ds.download, selectedFiles)
            def reset_selection():
                self.old_progress = -1
            wx.CallLater(1000, reset_selection())

        dlg.Destroy()

    @warnWxThread
    def ShowPanel(self, newState=None):
        if newState and newState != self.state:
            self.state = newState

    def OnRefresh(self, dslist, magnetlist):
        parentShown = self.parent.IsShownOnScreen()
        if self.isShown != parentShown:
            self.isShown = parentShown
            self.guiutility.library_manager.set_want_peers(self.isShown)

        TorrentDetails.OnRefresh(self, dslist, magnetlist)

    @warnWxThread
    def _Refresh(self, ds=None):
        TorrentDetails._Refresh(self, ds)

        if self.isReady:
            self.refresh_counter += 1
            if self.refresh_counter % 5 == 0:
                self.speedPanel.AppendData(0, self.torrent.ds.get_current_speed(DOWNLOAD) if self.torrent.ds else 0)
                self.speedPanel.AppendData(1, self.torrent.ds.get_current_speed(UPLOAD) if self.torrent.ds else 0)

            # register callback for peerlist update
            self.peerList.Freeze()

            ds = self.torrent.ds
            index = 0
            if ds:
                peers = ds.get_peerlist()

                def downsort(a, b):
                    if a.get('downrate', 0) != b.get('downrate', 0):
                        return a.get('downrate', 0) - b.get('downrate', 0)
                    return a.get('uprate', 0) - b.get('uprate', 0)
                peers.sort(downsort, reverse=True)

                for peer_dict in peers:
                    peer_name = peer_dict['ip'] + ':%d @ %d%%' % (peer_dict['port'], peer_dict.get('completed', 0) * 100.0)
                    if index < self.peerList.GetItemCount():
                        self.peerList.SetStringItem(index, 0, peer_name)
                    else:
                        self.peerList.InsertStringItem(index, peer_name)

                    traffic = ""
                    traffic += self.guiutility.utility.speed_format_new(peer_dict.get('downrate', 0)) + u"\u2193 "
                    traffic += self.guiutility.utility.speed_format_new(peer_dict.get('uprate', 0)) + u"\u2191"
                    self.peerList.SetStringItem(index, 1, traffic.strip())

                    state = ""
                    if peer_dict.get('optimistic'):
                        state += "O,"
                    if peer_dict.get('uinterested'):
                        state += "UI,"
                    if peer_dict.get('uchoked'):
                        state += "UC,"
                    if peer_dict.get('uhasqueries'):
                        state += "UQ,"
                    if not peer_dict.get('uflushed'):
                        state += "UBL,"
                    if peer_dict.get('ueligable'):
                        state += "UE,"
                    if peer_dict.get('dinterested'):
                        state += "DI,"
                    if peer_dict.get('dchoked'):
                        state += "DC,"
                    if peer_dict.get('snubbed'):
                        state += "S,"
                    state += peer_dict.get('direction', '')
                    self.peerList.SetStringItem(index, 2, state)

                    if 'extended_version' in peer_dict:
                        try:
                            self.peerList.SetStringItem(index, 3, peer_dict['extended_version'].decode('ascii'))
                        except:
                            try:
                                self.peerList.SetStringItem(index, 3, peer_dict['extended_version'].decode('utf-8', 'ignore'))
                            except:
                                print >> sys.stderr, "Could not format peer client version"
                    else:
                        self.peerList.SetStringItem(index, 3, '')

                    index += 1

                if self.availability:
                    self.availability.SetLabel("%.2f" % ds.get_availability())
                    self.pieces.SetLabel("total %d, have %d" % ds.get_pieces_total_complete())

                    self.availability.sizer.Layout()

                dsprogress = ds.get_progress()
                # Niels: 28-08-2012 rounding to prevent updating too many times
                dsprogress = long(dsprogress * 1000) / 1000.0
                if self.old_progress != dsprogress:
                    completion = {}

                    useSimple = ds.get_download().get_def().get_def_type() == 'swift' or self.listCtrl.GetItemCount() > 100
                    selected_files = ds.get_download().get_selected_files()
                    if ds.get_download().get_def().get_def_type() == 'swift':
                        selected_files = [file.split('/')[1] for file in selected_files]
                    if useSimple:
                        if selected_files:
                            for i in range(self.listCtrl.GetItemCount()):
                                file = self.listCtrl.GetItem(i, 0).GetText()
                                if file in selected_files:
                                    completion[file] = dsprogress
                        else:
                            for i in range(self.listCtrl.GetItemCount()):
                                completion[self.listCtrl.GetItem(i, 0).GetText()] = dsprogress
                    else:
                        for file, progress in ds.get_files_completion():
                            completion[file] = progress

                    for i in range(self.listCtrl.GetItemCount()):
                        listfile = self.listCtrl.GetItem(i, 0).GetText()

                        if listfile in selected_files or not selected_files:
                            self.listCtrl.SetStringItem(i, 2, 'Included')
                        else:
                            self.listCtrl.SetStringItem(i, 2, 'Excluded')

                        progress = completion.get(listfile, None)
                        if isinstance(progress, float) or isinstance(progress, int):
                            self.listCtrl.SetStringItem(i, 3, "%.2f%%" % (progress * 100))

                    self.old_progress = dsprogress

            if index == 0:
                self.peerList.DeleteAllItems()
                self.peerList.InsertStringItem(index, "Not connected to any peers")
            else:
                while index < self.peerList.GetItemCount():
                    self.peerList.DeleteItem(index)
                    index += 1

            self.peerList.SetColumnWidth(1, wx.LIST_AUTOSIZE)
            self.peerList.SetColumnWidth(2, wx.LIST_AUTOSIZE)
            self.peerList.SetColumnWidth(3, wx.LIST_AUTOSIZE)
            self.peerList._doResize()
            self.peerList.Thaw()

class ChannelDetails(AbstractDetails):

    def __init__(self, parent, channel):
        FancyPanel.__init__(self, parent)
        self.Hide()

        self.guiutility = GUIUtility.getInstance()
        self.utility = self.guiutility.utility
        self.uelog = UserEventLogDBHandler.getInstance()

        self.parent = parent
        self.isReady = False
        self.SetBackgroundColour(GRADIENT_LGREY, GRADIENT_DGREY)

        self.vSizer = wx.BoxSizer(wx.VERTICAL)

        self.messageIcon = wx.StaticBitmap(self, -1, wx.ArtProvider.GetBitmap(wx.ART_INFORMATION))
        self.messagePanel = TransparentText(self, -1, "Loading details, please wait.")
        self.messageGauge = None
        _set_font(self.messagePanel, size_increment=2, fontweight=wx.FONTWEIGHT_NORMAL)

        for colour, height in [(SEPARATOR_GREY, 1), (FILTER_GREY, 25), (SEPARATOR_GREY, 1)]:
            panel = wx.Panel(self)
            panel.SetMinSize((-1, height))
            panel.SetBackgroundColour(colour)
            self.vSizer.Add(panel, 0, wx.EXPAND)

        self.vSizer.AddStretchSpacer()
        hSizer = wx.BoxSizer(wx.HORIZONTAL)
        hSizer.Add(self.messageIcon, 0, wx.ALIGN_CENTER_VERTICAL | wx.RIGHT, 15)
        hSizer.Add(self.messagePanel, 0, wx.ALL, 3)
        self.vSizer.Add(hSizer, 0, wx.ALIGN_CENTER_VERTICAL | wx.ALIGN_CENTER_HORIZONTAL)
        self.vSizer.AddStretchSpacer()

        self.SetSizer(self.vSizer)
        self.Layout()

        self.showChannel(channel)

        self.Show()

    @forceWxThread
    def showChannel(self, channel):
        try:
            if not self.isReady:
                self.state = -1
                self.channel = channel

                self.Freeze()
                self.messagePanel.Show(False)
                self.messageIcon.Show(False)
                if self.messageGauge: self.messageGauge.Show(False)

                self.notebook = SimpleNotebook(self, style=wx.NB_NOPAGETHEME, name="ChannelDetailsNotebook")

                self.overview, self.overviewSizer = self._create_tab(self.notebook, 'Channel details', border=10)
                self.overview.SetBackgroundColour(wx.WHITE)

                self._addOverview(self.overview, self.overviewSizer)

                self.vSizer.Clear(deleteWindows=True)
                self.vSizer.Add(self.notebook, 1, wx.EXPAND)
                self.notebook.SetSelection(0)

                self.Thaw()
                self.isReady = True
                self.Layout()

        except wx.PyDeadObjectError:
            pass

    @forceWxThread
    def _addOverview(self, panel, sizer):
        sizer.Clear(deleteWindows=True)

        vSizer = wx.FlexGridSizer(0, 2, 3, 10)
        vSizer.AddGrowableCol(1)
        vSizer.AddGrowableRow(6)

        self._add_row(self.overview, vSizer, "Name", self.channel.name)
        if self.channel.description:
            self._add_row(self.overview, vSizer, "Description", self.channel.description)
        self._add_row(self.overview, vSizer, "Torrents", str(self.channel.nr_torrents))
        self._add_row(self.overview, vSizer, "Latest update", format_time(self.channel.modified))
        self._add_row(self.overview, vSizer, "Favorite votes", str(self.channel.nr_favorites))

        sizer.Add(vSizer, 1, wx.EXPAND)
        sizer.Layout()

    @warnWxThread
    def RefreshData(self, data):
        if self.isReady:
            if isinstance(self.channel, Channel):
                self.channel.name = data[2].name
                self.channel.description = data[2].description
                self.channel.nr_torrents = data[2].nr_torrents
                self.channel.modified = data[2].modified
                self.channel.nr_favorites = data[2].nr_favorites

            self._addOverview(self.overview, self.overviewSizer)


class PlaylistDetails(AbstractDetails):

    def __init__(self, parent, playlist):
        FancyPanel.__init__(self, parent)
        self.Hide()

        self.guiutility = GUIUtility.getInstance()
        self.utility = self.guiutility.utility
        self.uelog = UserEventLogDBHandler.getInstance()

        self.parent = parent
        self.isReady = False
        self.SetBackgroundColour(GRADIENT_LGREY, GRADIENT_DGREY)
        self.torrents = None

        self.vSizer = wx.BoxSizer(wx.VERTICAL)
        self.messageIcon = wx.StaticBitmap(self, -1, wx.ArtProvider.GetBitmap(wx.ART_INFORMATION))
        self.messagePanel = TransparentText(self, -1, "Loading details, please wait.")
        self.messageGauge = None
        _set_font(self.messagePanel, size_increment=2, fontweight=wx.FONTWEIGHT_NORMAL)

        for colour, height in [(SEPARATOR_GREY, 1), (FILTER_GREY, 25), (SEPARATOR_GREY, 1)]:
            panel = wx.Panel(self)
            panel.SetMinSize((-1, height))
            panel.SetBackgroundColour(colour)
            self.vSizer.Add(panel, 0, wx.EXPAND)

        self.vSizer.AddStretchSpacer()
        hSizer = wx.BoxSizer(wx.HORIZONTAL)
        hSizer.Add(self.messageIcon, 0, wx.ALIGN_CENTER_VERTICAL | wx.RIGHT, 15)
        hSizer.Add(self.messagePanel, 0, wx.ALL, 3)
        self.vSizer.Add(hSizer, 0, wx.ALIGN_CENTER_VERTICAL | wx.ALIGN_CENTER_HORIZONTAL)
        self.vSizer.AddStretchSpacer()

        self.SetSizer(self.vSizer)
        self.Layout()

        self.showPlaylist(playlist)

        self.Show()

    @forceWxThread
    def showPlaylist(self, playlist):
        try:
            if not self.isReady:
                self.state = -1
                self.playlist = playlist

                self.Freeze()
                self.messagePanel.Show(False)
                self.messageIcon.Show(False)
                if self.messageGauge: self.messageGauge.Show(False)

                self.notebook = SimpleNotebook(self, style=wx.NB_NOPAGETHEME, name="ChannelDetailsNotebook")

                self.overview, self.overviewSizer = self._create_tab(self.notebook, 'Playlist details', border=10)
                self.overview.SetBackgroundColour(wx.WHITE)

                self._addOverview(self.overview, self.overviewSizer)

                self.vSizer.Clear(deleteWindows=True)
                self.vSizer.Add(self.notebook, 1, wx.EXPAND)
                self.notebook.SetSelection(0)

                self.Thaw()
                self.isReady = True
                self.Layout()

        except wx.PyDeadObjectError:
            pass

    @forceWxThread
    def _addOverview(self, panel, sizer):
        sizer.Clear(deleteWindows=True)

        vSizer = wx.FlexGridSizer(0, 2, 3, 10)
        vSizer.AddGrowableCol(1)
        vSizer.AddGrowableRow(6)

        self._add_row(self.overview, vSizer, "Name", self.playlist.name)
        if self.playlist.description:
            self._add_row(self.overview, vSizer, "Description", self.playlist.description)
        self._add_row(self.overview, vSizer, "Torrents", str(self.playlist.nr_torrents))

        if self.playlist and self.playlist.nr_torrents > 0:
            if self.torrents == None:
                def do_db():
                    from Tribler.Main.vwxGUI.SearchGridManager import ChannelManager
                    return ChannelManager.getInstance().getTorrentsFromPlaylist(self.playlist)[2]

                def do_gui(delayedResult):
                    self.torrents = delayedResult.get()
                    bmps = []
                    for torrent in self.torrents:
                        thumb_dir = os.path.join(self.guiutility.utility.session.get_torrent_collecting_dir(), 'thumbs-' + binascii.hexlify(torrent.infohash))
                        if os.path.isdir(thumb_dir) and len(os.listdir(thumb_dir)) > 0:
                            bmps.append(wx.Bitmap(os.path.join(thumb_dir, os.listdir(thumb_dir)[1]), wx.BITMAP_TYPE_ANY))
                        if len(bmps) > 3: break
                    self.Freeze()
                    tp = self.GetThumbnailPanel(panel, bmps)
                    tSizer.Insert(1, tp, 0, wx.ALIGN_RIGHT | wx.ALIGN_TOP | wx.EXPAND)
                    self.overviewSizer.Layout()
                    self.Thaw()

                startWorker(do_gui, do_db, retryOnBusy=True, priority=GUI_PRI_DISPERSY)

            tSizer = wx.BoxSizer(wx.HORIZONTAL)
            tSizer.Add(vSizer, 1, wx.ALIGN_LEFT | wx.ALIGN_TOP | wx.EXPAND)
            sizer.Add(tSizer, 1, wx.EXPAND)
        else:
            sizer.Add(vSizer, 1, wx.EXPAND)

        sizer.Layout()

    def GetThumbnailPanel(self, parent, bmps):
        panel = wx.Panel(parent, -1)
        panel.SetBackgroundColour(parent.GetBackgroundColour())

        if bmps:
            bmps_large = []
            bmps_small = []

            res_large = limit_resolution(bmps[0].GetSize(), (175, 175))
            res_small = limit_resolution(bmps[0].GetSize(), (85, 85))

            for bmp in bmps:
                if bmp.IsOk():
                    bmp = bmp.ConvertToImage().Scale(*res_large, quality=wx.IMAGE_QUALITY_HIGH).ConvertToBitmap()
                    bmps_large.append(bmp)
                    bmp = bmp.ConvertToImage().Scale(*res_small, quality=wx.IMAGE_QUALITY_HIGH).ConvertToBitmap()
                    bmps_small.append(bmp)

            fgSizer = wx.FlexGridSizer(2, 2, 5, 5)
            hSizer = wx.BoxSizer(wx.HORIZONTAL)
            hSizer.Add(fgSizer, 1, 0)

            for bmp in bmps_small:
                sbmp = wx.StaticBitmap(panel, -1)
                sbmp.SetBitmap(bmp)
                fgSizer.Add(sbmp, 0, 0)

            hSizer.AddSpacer((5, -1))

            sbmp = StaticBitmaps(panel, -1)
            sbmp.SetBitmaps(bmps_large)
            hSizer.Add(sbmp, 1, 0)
            panel.SetSizer(hSizer)

        return panel

    @warnWxThread
    def RefreshData(self, data):
        if self.isReady:
            if isinstance(self.playlist, Playlist):
                self.playlist.name = data[2].name
                self.playlist.description = data[2].description
                self.playlist.nr_torrents = data[2].nr_torrents

            self._addOverview(self.overview, self.overviewSizer)


class AbstractInfoPanel(FancyPanel):

    def __init__(self, parent):
        FancyPanel.__init__(self, parent)
        self.Hide()

        self.guiutility = GUIUtility.getInstance()
        self.utility = self.guiutility.utility
        self.uelog = UserEventLogDBHandler.getInstance()

        self.parent = parent
        self.isReady = False
        self.SetBackgroundColour(GRADIENT_LGREY, GRADIENT_DGREY)

        self.topSizer = wx.BoxSizer(wx.VERTICAL)
        self.mainSizer = wx.BoxSizer(wx.HORIZONTAL)
        self.dialogSizer = wx.BoxSizer(wx.VERTICAL)
        self.messageSizer = wx.BoxSizer(wx.HORIZONTAL)
        self.textSizer = wx.BoxSizer(wx.VERTICAL)
        self.buttonSizer = wx.BoxSizer(wx.HORIZONTAL)

        self.mainSizer.AddStretchSpacer()
        self.mainSizer.Add(self.dialogSizer, 0, wx.EXPAND)
        self.mainSizer.AddStretchSpacer()

        self.dialogSizer.AddStretchSpacer()
        self.dialogSizer.Add(self.messageSizer, 0, wx.EXPAND)
        self.dialogSizer.Add(self.buttonSizer, 0, wx.EXPAND | wx.TOP, 15)
        self.dialogSizer.AddStretchSpacer()

        self.messageSizer.Add(self.textSizer, 0, 0)

        self.buttonSizer.AddStretchSpacer()

        for colour, height in [(SEPARATOR_GREY, 1), (FILTER_GREY, 25), (SEPARATOR_GREY, 1)]:
            panel = wx.Panel(self)
            panel.SetMinSize((-1, height))
            panel.SetBackgroundColour(colour)
            self.topSizer.Add(panel, 0, wx.EXPAND)
        self.topSizer.Add(self.mainSizer, 1, wx.EXPAND)
        self.SetSizer(self.topSizer)
        self.Layout()

    def AddMessage(self, message, colour=wx.Colour(50, 50, 50), bold=False):
        if not self.textSizer.GetChildren():
            self.messageSizer.Insert(0, TransparentStaticBitmap(self, -1, wx.ArtProvider.GetBitmap(wx.ART_INFORMATION)), 0, wx.ALIGN_CENTER_VERTICAL | wx.RIGHT, 15)

        message = TransparentText(self, -1, message)
        _set_font(message, size_increment=2, fontcolour=colour, fontweight=wx.FONTWEIGHT_NORMAL if not bold else wx.FONTWEIGHT_BOLD)
        self.textSizer.Add(message, 0, wx.ALIGN_CENTER_VERTICAL)

        self.Layout()

    def AddButton(self, label, handler, icon=None):
        if handler == None or label == None:
            return

        button = ProgressButton(self, -1, label)
        button.Bind(wx.EVT_LEFT_UP, handler)
        if icon:
            button.SetIcon(icon)
        self.buttonSizer.Add(button, 0, wx.LEFT, 15)
        self.Layout()

class SearchInfoPanel(AbstractInfoPanel):

    def Set(self, num_items):
        self.AddMessage('A channel is a collection of torrents made by users to share their favorite torrents.')
        self.AddMessage('Channels may contain torrents associated with your search.')
        if num_items > 0:
            self.AddMessage('Please click on a channel or a torrent for more details.')
        self.Show(True)

class ChannelInfoPanel(AbstractInfoPanel):

    def Set(self, num_items, is_favourite):
        if is_favourite:
            self.AddMessage('This is a list of your favorite channels.')
            if num_items > 0:
                self.AddMessage('Please select a channel for more details, or visit it to access its content.')
        else:
            self.AddMessage('A channel is a collection of torrents made by users to share their favorite torrents.')
            if num_items > 0:
                self.AddMessage('Please click on a channel for more details.')
        self.Show(True)


class LibraryInfoPanel(AbstractInfoPanel):

    def Set(self, num_items):
        if num_items > 0:
            self.AddMessage('Please select a torrent for more details.')
        self.Show(True)


class PlaylistInfoPanel(AbstractInfoPanel):

    def Set(self, num_items, is_favourite):
        if is_favourite == True:
            self.AddMessage('You are looking at the full content of this playlist.')
        elif is_favourite == False:
            self.AddMessage('You are looking at a preview of this playlist. To see more of it, mark the channel as favorite.')
        if num_items > 0:
            self.AddMessage('Please click on a torrent for more details.')
        self.Show(True)


class SelectedchannelInfoPanel(AbstractInfoPanel):

    def Set(self, num_items, vote, channelstate, iamModerator):
        explicit_vote = vote != 0
        preview = not explicit_vote and not iamModerator
        open2edit = channelstate == ChannelCommunity.CHANNEL_CLOSED and iamModerator
        allow2edit = vote == 2 and channelstate == ChannelCommunity.CHANNEL_OPEN

        if preview:
            self.AddMessage("You are looking at a preview of this channel. If you want to see more of it, \"Mark it as Favorite\".")

        else:
            msg1 = ""
            msg2 = ""

            if iamModerator:
                msg1 = "You are looking at the contents of your channel."
            elif vote == -1:
                msg1 = "You have marked this Channel as Spam."
            elif vote == 2:
                msg1 = 'You are looking at the full content of one of your favorite channels.'

            if open2edit:
                msg1 = "You can now enable community-features for this Channel."
                msg2 = "Allowing other users to comment, modify and improve meta-data will increase the overall community feel. Try it now.\nEdit the channel settings to get started."

            elif allow2edit:
                msg1 = "This is an open community channel. You can modify it, comment on it and add new content."
                msg2 = "You can edit this channel" if not msg2 else msg2

            if msg1:
                self.AddMessage(msg1)
            if msg2:
                self.AddMessage(msg2)

        if num_items > 0:
            self.AddMessage('Please click on a torrent or a playlist for more details.')
        self.Show(True)


class ProgressPanel(wx.BoxSizer):
    # eta style
    ETA_DEFAULT = 1
    ETA_EXTENDED = 2

    def __init__(self, parent, item, style=ETA_DEFAULT, show_bar=True, show_status=True):
        wx.BoxSizer.__init__(self, wx.VERTICAL)
        self.item = item
        self.style = style
        self.show_bar = show_bar
        self.show_status = show_status
        guiutility = GUIUtility.getInstance()
        self.utility = guiutility.utility

        # self.AddStretchSpacer()
        if show_bar:
            self.pb = ProgressBar(parent, colours=["#ffffff", DOWNLOADING_COLOUR, SEEDING_COLOUR])
            self.pb.SetMaxSize((-1, -1))
            self.Add(self.pb, 1, wx.EXPAND)
        if show_status:
            self.status = StaticText(parent)
            self.Add(self.status, 0, wx.EXPAND)

        # self.AddStretchSpacer()
        self.Update()

    def Update(self, ds=None, torrent=None):
        # return_val, 0 == inactive, 1 == incomplete, 2 == complete/seeding
        return_val = 0

        if ds == None:
            if torrent:
                ds = torrent.ds
            else:
                ds = self.item.original_data.get('ds', None)

        if ds != None:
            progress = ds.get_progress()
            size = ds.get_length()

            seeds, peers = ds.get_num_seeds_peers()

            dls = ds.get_current_speed('down') * 1024
            uls = ds.get_current_speed('up') * 1024

            eta = ds.get_eta()
            status = ds.get_status()

        else:
            progress = self.item.original_data.get('progress')
            if progress == None:
                progress = 0
            size = self.item.original_data.get('length', False)

            seeds = peers = None
            dls = uls = 0

            eta = ''
            status = DLSTATUS_STOPPED

        if seeds == None:
            seeds = 0
        if peers == None:
            peers = 0

        progress = max(0, min(1, progress))  # progress has to be between 0 and 1

        self.item.data[1] = status
        self.item.data[2] = [seeds, peers]
        self.item.data[3] = dls
        self.item.data[4] = uls

        finished = progress == 1.0
        if finished:
            eta = "Completed"
            if status == DLSTATUS_SEEDING:
                eta += ", seeding"
                return_val = 2
            elif status == DLSTATUS_WAITING4HASHCHECK:
                eta += ', waiting for hashcheck'
            elif status == DLSTATUS_HASHCHECKING:
                eta += ', checking'
            else:
                eta += ", inactive"
        else:
            if status == DLSTATUS_ALLOCATING_DISKSPACE:
                eta = 'Allocating diskspace'

            elif status == DLSTATUS_WAITING4HASHCHECK:
                eta = 'Waiting for hashcheck'

            elif status == DLSTATUS_HASHCHECKING:
                eta = 'Checking'
                if progress > 0:
                    eta += "(%0.1f%%)" % (progress * 100)

            elif status == DLSTATUS_DOWNLOADING:
                sizestr = ''
                if size:
                    size_progress = size * progress

                    def format_size(bytes):
                        if bytes > 1073741824:
                            return self.utility.size_format(bytes, 1)
                        return self.utility.size_format(bytes, 0)
                    sizestr = '%s/%s (%0.1f%%)' % (format_size(size_progress), format_size(size), progress * 100)

                eta = self.utility.eta_value(eta, truncate=2)
                if eta == '' or eta.find('unknown') != -1:
                    eta = sizestr


                    if self.show_status and self.style == ProgressPanel.ETA_DEFAULT and dls == 0 and uls == 0 and ds:
                        if ds.get_num_con_initiated() > 0:
                            eta += ' - connecting'

                            nrdots = (self.status.GetLabel()[-3:].count('.') + 1) % 4
                            eta += '.' * nrdots

                else:
                    eta = sizestr + ' - ' + eta

                return_val = 1
            else:
                eta = 'Incomplete, inactive (%0.1f%%)' % (progress * 100)

        if self.style == ProgressPanel.ETA_EXTENDED:
            if status == DLSTATUS_SEEDING:
                upSpeed = " @ " + self.utility.speed_format_new(uls)
                eta += upSpeed
            elif status == DLSTATUS_DOWNLOADING:
                dlSpeed = " @ " + self.utility.speed_format_new(dls)
                eta += dlSpeed

        # Update eta
        if self.show_status and self.status.GetLabel() != eta:
            self.status.SetLabel(eta)
            self.status.Refresh()

        if self.show_bar:
            if not status in [DLSTATUS_WAITING4HASHCHECK, DLSTATUS_ALLOCATING_DISKSPACE, DLSTATUS_HASHCHECKING, DLSTATUS_STOPPED]:
                havedigest = ds.get_pieces_complete()
            else:
                havedigest = None

            # Update graph
            if finished:
                self.pb.reset(colour=2)  # Show as complete
            elif havedigest:
                self.pb.set_pieces(havedigest)
            elif progress > 0:
                self.pb.setNormalPercentage(progress)  # Show as having some
            else:
                self.pb.reset(colour=0)  # Show as having none
            self.pb.Refresh()

        return return_val

class StringProgressPanel(wx.BoxSizer):
    def __init__(self, parent, torrent):
        wx.BoxSizer.__init__(self, wx.HORIZONTAL)
        self.parent = parent
        self.torrent = torrent

        guiutility = GUIUtility.getInstance()
        self.utility = guiutility.utility

        self.text = StaticText(parent)
        self.Add(self.text, 1, wx.EXPAND)

    def Update(self, ds=None):
        if ds == None:
            ds = self.torrent.ds

        if ds != None:
            progress = ds.get_progress()
            size = ds.get_length()

            seeds, peers = ds.get_num_seeds_peers()

            dls = ds.get_current_speed('down') * 1024
            uls = ds.get_current_speed('up') * 1024

            eta = ds.get_eta()

            if progress == 1.0:
                self.text.SetLabel("Currently uploading to %d peers @ %s." % (peers, self.utility.speed_format_new(uls)))
            else:
                remaining = size - (size * progress)
                eta = self.utility.eta_value(eta, truncate=2)
                if eta == '' or eta.find('unknown') != -1:
                    self.text.SetLabel("Currently downloading @ %s, %s still remaining." % (self.utility.speed_format_new(dls), format_size(remaining)))
                else:
                    self.text.SetLabel("Currently downloading @ %s, %s still remaining. Expected to finish in %s." % (self.utility.speed_format_new(dls), format_size(remaining), eta))

class MyChannelDetails(wx.Panel):
    def __init__(self, parent, torrent, channel_id):
        self.parent = parent
        self.torrent = torrent
        self.channel_id = channel_id

        self.uelog = UserEventLogDBHandler.getInstance()
        self.guiutility = GUIUtility.getInstance()

        wx.Panel.__init__(self, parent)

        self.borderSizer = wx.BoxSizer()
        self.SetSizer(self.borderSizer)

        self.SetBackgroundColour(LIST_DESELECTED)
        self.guiutility.torrentsearch_manager.loadTorrent(self.torrent, callback=self.showTorrent)

    @forceWxThread
    def showTorrent(self, torrent):
        notebook = SimpleNotebook(self, style=wx.NB_NOPAGETHEME)
        listCtrl = BetterListCtrl(notebook)
        listCtrl.InsertColumn(0, 'Name')
        listCtrl.InsertColumn(1, 'Size', wx.LIST_FORMAT_RIGHT)

        self.il = wx.ImageList(16, 16)
        play_img = self.il.Add(wx.Bitmap(os.path.join(self.guiutility.vwxGUI_path, 'images', 'library_play.png'), wx.BITMAP_TYPE_ANY))
        file_img = self.il.Add(wx.ArtProvider.GetBitmap(wx.ART_NORMAL_FILE, size=(16, 16)))
        listCtrl.SetImageList(self.il, wx.IMAGE_LIST_SMALL)

        for filename, size in torrent.files:
            try:
                pos = listCtrl.InsertStringItem(sys.maxint, filename)
            except:
                try:
                    pos = listCtrl.InsertStringItem(sys.maxint, filename.decode('utf-8', 'ignore'))
                except:
                    print >> sys.stderr, "Could not format filename", torrent.name
            listCtrl.SetItemData(pos, pos)
            size = self.guiutility.utility.size_format(size)
            listCtrl.SetStringItem(pos, 1, size)

            if filename in torrent.videofiles:
                listCtrl.SetItemColumnImage(pos, 0, play_img)
            else:
                listCtrl.SetItemColumnImage(pos, 0, file_img)

        listCtrl.setResizeColumn(0)
        listCtrl.SetMinSize((1, -1))
        listCtrl.SetColumnWidth(1, wx.LIST_AUTOSIZE)  # autosize only works after adding rows
        notebook.AddPage(listCtrl, "Files")

        if self.subsupport._registered and torrent.isPlayable():
            self.subtitles = wx.Panel(notebook)
            self.vSizer = wx.BoxSizer(wx.VERTICAL)
            self.subtitles.SetSizer(self.vSizer)
            notebook.AddPage(self.subtitles, "Subtitles")
            self.AddSubs()

        self.borderSizer.Add(notebook, 1, wx.EXPAND)
        self.Layout()

    def AddSubs(self):
        self.vSizer.ShowItems(False)
        self.vSizer.DeleteWindows()
        self.vSizer.Clear()

        currentsubs = self.subsupport.getSubtitleInfos(self.my_permid, self.torrent['infohash'])
        if len(currentsubs) > 0:
            header = StaticText(self.subtitles, -1, "Current Subtitles")
            font = header.GetFont()
            font.SetWeight(wx.FONTWEIGHT_BOLD)
            header.SetFont(font)
            self.vSizer.Add(header, 0, wx.BOTTOM, 3)

            curlang = [self.supportedLang[langkey] for langkey in currentsubs.keys()]
            curlang.sort()
            for lang in curlang:
                self.vSizer.Add(StaticText(self.subtitles, -1, lang), 0, wx.LEFT, 6)
        else:
            header = StaticText(self.subtitles, -1, "No subtitles added to this .torrent.")
            font = header.GetFont()
            font.SetWeight(wx.FONTWEIGHT_BOLD)
            header.SetFont(font)
            self.vSizer.Add(header)

        hSizer = wx.BoxSizer(wx.HORIZONTAL)
        hSizer.Add(StaticText(self.subtitles, -1, "Add a subtitle to this .torrent"), 0, wx.ALIGN_CENTER_VERTICAL)
        hSizer.AddStretchSpacer()
        button = wx.Button(self.subtitles, -1, "Browse")
        button.Bind(wx.EVT_BUTTON, self.OnClick)
        hSizer.Add(button)
        self.vSizer.Add(hSizer, 0, wx.EXPAND)
        self.vSizer.Layout()

    def OnClick(self, event):
        dlg = wx.FileDialog(self, "Choose .srt file", wildcard="SubRip file (*.srt) |*.srt", style=wx.DEFAULT_DIALOG_STYLE)

        path = DefaultDownloadStartupConfig.getInstance().get_dest_dir() + os.sep
        dlg.SetPath(path)
        if dlg.ShowModal() == wx.ID_OK:
            file = dlg.GetPath()
            dlg.Destroy()

            dlg = wx.SingleChoiceDialog(self, 'Choose a language for this subtitle?', 'Language?', self.supportedLangFull)
            if dlg.ShowModal() == wx.ID_OK:
                lang = dlg.GetStringSelection()
                for key, value in self.supportedLang.iteritems():
                    if value == lang:
                        self.subsupport.publishSubtitle(self.torrent['infohash'], key, file)
                        self.uelog.addEvent(message="MyChannel: new subtitle added", type=2)
                        self.AddSubs()

                        break
        dlg.Destroy()

class MyChannelPlaylist(AbstractDetails):
    def __init__(self, parent, on_manage, can_edit=False, on_save=None, on_remove=None, playlist={}):
        self.can_edit = can_edit
        self.on_manage = on_manage
        self.on_save = on_save
        self.on_remove = on_remove
        self.playlist = playlist
        self.torrent_ids = []

        wx.Panel.__init__(self, parent)
        self.SetBackgroundColour(wx.WHITE)
        vSizer = wx.BoxSizer(wx.VERTICAL)

        gridSizer = wx.FlexGridSizer(0, 2, 3, 10)
        gridSizer.AddGrowableCol(1)
        gridSizer.AddGrowableRow(1)


        if can_edit:
            self.name = wx.TextCtrl(self, value=playlist.get('name', ''))
            self.name.SetMaxLength(40)

            self.description = wx.TextCtrl(self, value=playlist.get('description', ''), style=wx.TE_MULTILINE)
            self.description.SetMaxLength(2000)
        else:
            self.name = StaticText(self, -1, playlist.get('name', ''))
            self.description = StaticText(self, -1, playlist.get('description', ''))

            self.name.SetMinSize((1, -1))
            self.description.SetMinSize((1, -1))

        self._add_row(self, gridSizer, 'Name', self.name)
        self._add_row(self, gridSizer, 'Description', self.description)
        vSizer.Add(gridSizer, 1, wx.EXPAND | wx.ALL, 3)

        manage = wx.Button(self, -1, 'Manage Torrents')
        manage.Bind(wx.EVT_BUTTON, self.OnManage)

        if can_edit and playlist.get('id', False):
            hSizer = wx.BoxSizer(wx.HORIZONTAL)
            save = wx.Button(self, -1, 'Save Playlist')
            save.Bind(wx.EVT_BUTTON, self.OnSave)

            delete = wx.Button(self, -1, 'Remove Playlist')
            delete.Bind(wx.EVT_BUTTON, self.OnRemove)

            hSizer.Add(save, wx.RIGHT, 3)
            hSizer.Add(delete, wx.RIGHT, 3)
            hSizer.Add(manage)

            vSizer.Add(hSizer, 0, wx.ALIGN_RIGHT | wx.ALL, 3)
        else:
            vSizer.Add(manage, 0, wx.ALIGN_RIGHT | wx.ALL, 3)

        self.SetSizer(vSizer)

    def OnManage(self, event):
        self.torrent_ids = self.on_manage(self.playlist)

    def OnSave(self, event):
        self.on_save(self.playlist.get('id'), self)

    def OnRemove(self, event):
        self.on_remove(self.playlist.get('id'), self)

    def GetInfo(self):
        name = self.name.GetValue()
        description = self.description.GetValue()
        return name, description, self.torrent_ids

    def IsChanged(self):
        if self.can_edit:
            name = self.name.GetValue()
            description = self.description.GetValue()

            return name != self.playlist.get('name', '') or description != self.playlist.get('description', '')
        return False


class ChannelsExpandedPanel(wx.Panel):
    def __init__(self, parent, size=wx.DefaultSize):
        wx.Panel.__init__(self, parent, size=size, style=wx.NO_BORDER)
        self.guiutility = GUIUtility.getInstance()
        self.fg_colour = self.GetForegroundColour()
        self.manager = self.guiutility.frame.channellist.GetManager()
        self.channel_category = None
        self.channel_or_playlist = None
        self.AddComponents()
        self.SetBackgroundColour(parent.GetBackgroundColour())
        self.Bind(wx.EVT_SHOW, self.OnShow)
        wx.CallAfter(self.AddCurrentChannelLink)

    def AddComponents(self):
        self.vSizer = wx.BoxSizer(wx.VERTICAL)
        self.hSizer = wx.BoxSizer(wx.HORIZONTAL)
        self.hSizer.Add(self.vSizer, 1, wx.EXPAND | wx.LEFT, 20)

        self.links = {}
        for name in ['All', 'Favorites', 'My Channel']:
            link = LinkStaticText(self, name, icon=None, font_colour=TRIBLER_RED if name == 'All' else self.fg_colour)
            link.Bind(wx.EVT_LEFT_UP, self.OnCategory)
            self.links[name] = link
            self.vSizer.Add(link, 0, wx.EXPAND | wx.ALIGN_CENTER_VERTICAL)

        self.SetSizer(self.hSizer)
        self.Layout()

    def OnShow(self, event):
        if self.IsShownOnScreen():
            if self.channel_or_playlist:
                if isinstance(self.channel_or_playlist, Channel):
                    self.guiutility.showChannel(self.channel_or_playlist)
                elif isinstance(self.channel_or_playlist, Playlist):
                    self.guiutility.showPlaylist(self.channel_or_playlist)
            elif self.GetCategory() == 'My Channel':
                self.guiutility.ShowPage('mychannel')

    def SetBackgroundColour(self, colour):
        if self.GetBackgroundColour() != colour:
            wx.Panel.SetBackgroundColour(self, colour)
            for link in self.links.values():
                link.SetBackgroundColour(colour)

    def SetTextColour(self, colour):
        for link in self.links.values():
            link.SetForegroundColour(colour)

    def SetTextHighlight(self):
        self.SetTextColour(self.fg_colour)
        if not self.channel_or_playlist:
            link = self.links[self.GetCategory()]
            link.SetForegroundColour(TRIBLER_RED)
        elif isinstance(self.channel_or_playlist, Playlist) and self.links.has_key('playlist'):
            self.links['playlist'].SetForegroundColour(TRIBLER_RED)
        elif isinstance(self.channel_or_playlist, Channel) and self.links.has_key('channel'):
            self.links['channel'].SetForegroundColour(TRIBLER_RED)

    def AddCurrentPlaylistLink(self):
        playlist = self.guiutility.frame.playlist.playlist
        self.AddLink(playlist)

    def AddCurrentChannelLink(self):
        channel = self.guiutility.frame.selectedchannellist.channel
        self.AddLink(channel)

    def AddLink(self, channel_or_playlist):
        if channel_or_playlist:

            def DetermineText(text, maxWidth):
                for i in xrange(len(text), 0, -1):
                    newText = text[0:i]
                    if i != len(text):
                        newText += ".."
                    width, _ = self.GetTextExtent(newText)
                    if width <= maxWidth:
                        return newText
                return ""

            def CreateLinkStaticText():
                link = LinkStaticText(self, '', icon=None, font_colour=self.fg_colour)
                link_icon = NativeIcon.getInstance().getBitmap(self, 'arrow', self.GetBackgroundColour(), state=0)
                link_icon = link_icon.ConvertToImage().Rotate90(False).ConvertToBitmap()
                link_icon = wx.StaticBitmap(self, -1, link_icon)
                link.Insert(0, link_icon, 0, wx.CENTER | wx.RIGHT, 3)
                return link

            if not self.links.get('channel', None):
                self.links['channel'] = CreateLinkStaticText()
            else:
                self.vSizer.Detach(self.links['channel'])
            if not self.links.get('playlist', None):
                self.links['playlist'] = CreateLinkStaticText()
            else:
                self.vSizer.Detach(self.links['playlist'])

            channel = channel_or_playlist if isinstance(channel_or_playlist, Channel) else channel_or_playlist.channel
            self.links['channel'].Bind(wx.EVT_LEFT_UP, lambda evt: self.OnHistory(evt, channel))
            self.links['channel'].SetLabel(DetermineText(channel.name, self.GetSize()[0] - self.links['channel'].text.GetPosition()[0]))
            self.vSizer.Insert(2 if channel.isFavorite() else 1, self.links['channel'], 0, wx.EXPAND | wx.ALIGN_CENTER_VERTICAL | wx.LEFT, 2)

            if isinstance(channel_or_playlist, Playlist):
                self.links['playlist'].ShowItems(True)
                self.links['playlist'].Bind(wx.EVT_LEFT_UP, lambda evt: self.OnHistory(evt, channel_or_playlist))
                self.links['playlist'].SetLabel(DetermineText(channel_or_playlist.name, self.GetSize()[0] - self.links['playlist'].text.GetPosition()[0]))
                self.vSizer.Insert(3 if channel_or_playlist.channel.isFavorite() else 2, self.links['playlist'], 0, wx.EXPAND | wx.ALIGN_CENTER_VERTICAL | wx.LEFT, 10)
            else:
                self.links['playlist'].ShowItems(False)

            self.vSizer.Layout()
            self.channel_or_playlist = channel_or_playlist
            self.SetTextHighlight()
            self.guiutility.frame.actlist.Layout()

    def GetCategory(self):
        cat = self.channel_category
        if not cat and self.manager.category:
            if self.manager.category in ["Popular", "New", "Updated"]:
                cat = "All"
            else:
                cat = self.manager.category
        if not cat:
            cat = "All"
        return cat

    def OnCategory(self, event):
        control = event.GetEventObject()
        label = control.GetLabel()
        if label == 'My Channel':
            self.guiutility.ShowPage('mychannel')
        else:
            self.guiutility.showChannelCategory(label)
            self.guiutility.frame.channellist.header.ShowChannelTypeFilter(label != 'Favorites')
            self.guiutility.frame.channellist.ResetBottomWindow()
        self.channel_category = label
        self.channel_or_playlist = None
        self.SetTextHighlight()

    def OnHistory(self, event, channel_or_playlist):
        if isinstance(channel_or_playlist, Channel):
            self.guiutility.showChannel(channel_or_playlist)
        elif isinstance(channel_or_playlist, Playlist):
            self.guiutility.showPlaylist(channel_or_playlist)
        self.channel_or_playlist = channel_or_playlist
        self.SetTextHighlight()
<|MERGE_RESOLUTION|>--- conflicted
+++ resolved
@@ -1,2347 +1,2339 @@
-# Written by Niels Zeilemaker
-import wx
-import sys
-import os
-import re
-import shutil
-from datetime import date, datetime
-from threading import currentThread
-
-from Tribler.Core.API import *
-from Tribler.Core.osutils import startfile
-from Tribler.TrackerChecking.TorrentChecking import *
-from Tribler.Video.Progress import ProgressBar
-from Tribler.Main.vwxGUI.SearchGridManager import TorrentManager
-from Tribler.Main.vwxGUI.GuiUtility import GUIUtility
-from Tribler.Main.globals import DefaultDownloadStartupConfig
-from Tribler.Core.CacheDB.sqlitecachedb import bin2str
-from Tribler.Core.CacheDB.SqliteCacheDBHandler import UserEventLogDBHandler
-from Tribler.Main.vwxGUI.widgets import LinkStaticText, BetterListCtrl, EditText, SelectableListCtrl, _set_font, BetterText as StaticText, \
-    MaxBetterText, NotebookPanel, SimpleNotebook, NativeIcon, DottedBetterText, \
-    ProgressButton, FancyPanel, TransparentText, LinkText, StaticBitmaps, \
-    TransparentStaticBitmap, Graph
-
-from list_body import ListBody
-from widgets import _set_font
-from __init__ import *
-from Tribler.Core.simpledefs import DLSTATUS_STOPPED, DLSTATUS_STOPPED_ON_ERROR
-from Tribler.Main.Utility.GuiDBHandler import startWorker, GUI_PRI_DISPERSY
-from Tribler.Main.Utility.GuiDBTuples import RemoteChannel, Torrent, \
-    LibraryTorrent, ChannelTorrent, CollectedTorrent, Channel, Playlist
-from Tribler.community.channel.community import ChannelCommunity
-from Tribler.Video.VideoUtility import limit_resolution
-
-VLC_SUPPORTED_SUBTITLES = ['.cdg', '.idx', '.srt', '.sub', '.utf', '.ass', '.ssa', '.aqt', '.jss', '.psb', '.rt', '.smi']
-DEBUG = False
-
-class AbstractDetails(FancyPanel):
-
-    @warnWxThread
-    def _create_tab(self, notebook, tabname, header=None, spacer=0, border=0):
-        panel = wx.lib.scrolledpanel.ScrolledPanel(notebook)
-        def OnChange():
-            panel.Layout()
-            panel.SetupScrolling(rate_y=5, scroll_x=False)
-        panel.OnChange = OnChange
-
-        themeColour = notebook.GetThemeBackgroundColour()
-        if themeColour.IsOk():
-            panel.SetBackgroundColour(themeColour)
-
-        notebook.AddPage(panel, tabname)
-
-        vSizer = wx.BoxSizer(wx.VERTICAL)
-        panel.SetSizer(vSizer)
-
-        if border:
-            vSizer2 = wx.BoxSizer(wx.VERTICAL)
-            vSizer.Add(vSizer2, 1, wx.EXPAND | wx.ALL, border)
-            vSizer = vSizer2
-
-        if header:
-            header = self._add_header(panel, vSizer, header, spacer)
-            panel.SetLabel = header.SetLabel
-
-        return panel, vSizer
-
-    @warnWxThread
-    def _add_header(self, panel, sizer, header, spacer=0):
-        header = wx.StaticText(panel, -1, header)
-        _set_font(header, fontweight=wx.FONTWEIGHT_BOLD)
-
-        sizer.Add(header, 0, wx.LEFT | wx.BOTTOM, spacer)
-        return header
-
-    @warnWxThread
-    def _add_row(self, parent, sizer, name, value, spacer=0, flags=wx.EXPAND):
-        nametext = name
-        if name != None:
-            nametext = wx.StaticText(parent, -1, name)
-            _set_font(nametext, fontweight=wx.FONTWEIGHT_BOLD)
-
-            sizer.Add(nametext, 0, wx.LEFT, spacer)
-
-        if value != None:
-            if isinstance(value, basestring):
-                try:
-                    value = MaxBetterText(parent, unicode(value), maxLines=3, name=name)
-                except:
-                    value = MaxBetterText(parent, value.decode('utf-8', 'ignore'), maxLines=3, name=name)
-                value.SetMinSize((1, -1))
-            sizer.Add(value, 0, flags | wx.LEFT, spacer)
-
-        return nametext, value
-
-    @warnWxThread
-    def _add_subheader(self, parent, sizer, title, subtitle):
-        title = wx.StaticText(parent, -1, title)
-        _set_font(title, fontweight=wx.FONTWEIGHT_BOLD)
-
-        vSizer = wx.BoxSizer(wx.VERTICAL)
-        vSizer.Add(title)
-        vSizer.Add(wx.StaticText(parent, -1, subtitle))
-
-        sizer.Add(vSizer)
-        return vSizer
-
-class TorrentDetails(AbstractDetails):
-    FINISHED = 6
-    FINISHED_INACTIVE = 5
-
-    INCOMPLETE = 4
-    INCOMPLETE_INACTIVE = 3
-
-    VOD = 2
-    INACTIVE = 1
-
-    SAVESPACE_THRESHOLD = 800
-    MINCOMMENTHEIGHT = 230
-
-    @warnWxThread
-    def __init__(self, parent, torrent, compact=False, noChannel=False):
-        FancyPanel.__init__(self, parent)
-        self.Hide()
-
-        self.guiutility = GUIUtility.getInstance()
-        self.utility = self.guiutility.utility
-        self.uelog = UserEventLogDBHandler.getInstance()
-
-        self.parent = parent
-        self.torrent = torrent
-        self.state = -1
-        self.vod_log = None
-
-        self.isReady = False
-        self.noChannel = noChannel
-
-        self.SetBackgroundColour(GRADIENT_LGREY, GRADIENT_DGREY)
-        self.vSizer = wx.BoxSizer(wx.VERTICAL)
-
-        self.timeouttimer = None
-
-        # Add messagePanel text
-        self.messageIcon = wx.StaticBitmap(self, -1, wx.ArtProvider.GetBitmap(wx.ART_INFORMATION))
-        self.messagePanel = TransparentText(self, -1, "Loading details, please wait.")
-        self.messageGauge = None
-        self.messageButton = None
-        _set_font(self.messagePanel, size_increment=2, fontweight=wx.FONTWEIGHT_NORMAL)
-
-        for colour, height in [(SEPARATOR_GREY, 1), (FILTER_GREY, 25), (SEPARATOR_GREY, 1)]:
-            panel = wx.Panel(self)
-            panel.SetMinSize((-1, height))
-            panel.SetBackgroundColour(colour)
-            self.vSizer.Add(panel, 0, wx.EXPAND)
-
-        self.vSizer.AddStretchSpacer()
-        hSizer = wx.BoxSizer(wx.HORIZONTAL)
-        hSizer.Add(self.messageIcon, 0, wx.ALIGN_CENTER_VERTICAL | wx.RIGHT, 15)
-        hSizer.Add(self.messagePanel, 0, wx.ALL, 3)
-        self.vSizer.Add(hSizer, 0, wx.ALIGN_CENTER_VERTICAL | wx.ALIGN_CENTER_HORIZONTAL)
-        self.vSizer.AddStretchSpacer()
-
-        # Add details view
-        self.SetSizer(self.vSizer)
-        self.Layout()
-
-        self.doMark = self.guiutility.frame.selectedchannellist.OnMarkTorrent
-        self.doSave = self.guiutility.frame.selectedchannellist.OnSaveTorrent
-        self.canEdit = False
-        self.canComment = False
-        self.canMark = False
-        self.showDetails = False
-        self.markWindow = None
-        self.markings = None
-        self.myMark = None
-
-        self.isEditable = {}
-
-        self.guiutility.library_manager.add_download_state_callback(self.OnRefresh)
-        self._doLoad()
-
-        self.Show()
-
-    def _doLoad(self):
-        if DEBUG:
-            print >> sys.stderr, "TorrentDetails: loading", self.torrent['name']
-
-        if self.messageButton:
-            self.messageButton.Show(False)
-
-        # is this torrent collected?
-        filename = self.guiutility.torrentsearch_manager.getCollectedFilename(self.torrent, retried=True)
-        if filename:
-            self.guiutility.torrentsearch_manager.loadTorrent(self.torrent, callback=self.showTorrent)
-
-        else:
-            def doGui(delayedResult):
-                requesttype = delayedResult.get()
-                if requesttype:
-                    self.showRequestType('The torrentfile is requested %s.' % requesttype)
-                    self.messageGauge = wx.Gauge(self, -1, size=(100, 15))
-                    self.vSizer.Insert(5, self.messageGauge, 0, wx.ALIGN_CENTER_HORIZONTAL | wx.TOP, 10)
-                    self.Layout()
-
-                self.timeouttimer = wx.CallLater(10000, self._timeout) if not self.guiutility.frame.librarylist.IsShownOnScreen() else None
-
-            startWorker(doGui, self.guiutility.torrentsearch_manager.loadTorrent, wargs=(self.torrent,), wkwargs={'callback':self.showTorrent}, priority=GUI_PRI_DISPERSY)
-
-    @forceWxThread
-    def showRequestType(self, requesttype):
-        try:
-            if requesttype:
-                self.messagePanel.SetLabel("Loading details, please wait.\n%s" % requesttype)
-            else:
-                self.messagePanel.SetLabel("Loading details, please wait.")
-
-            self.Layout()
-        except wx.PyDeadObjectError:
-            pass
-
-    @forceWxThread
-    def showTorrent(self, torrent, showTab=None):
-        GUIUtility.getInstance().frame.top_bg.AddCollectedTorrent(torrent)
-
-        try:
-            if not self.isReady:
-                self.state = -1
-
-                if DEBUG:
-                    print >> sys.stderr, "TorrentDetails: finished loading", self.torrent.name
-
-                self.torrent = torrent
-                ds = self.torrent.ds
-
-
-                isChannelTorrent = isinstance(self.torrent, ChannelTorrent) or (isinstance(self.torrent, CollectedTorrent) and isinstance(self.torrent.torrent, ChannelTorrent))
-                if isChannelTorrent and self.torrent.hasChannel():
-                    # This is a db call
-                    state, iamModerator = self.torrent.channel.getState()
-
-                    if isinstance(self, LibraryDetails):
-                        self.canMark = state >= ChannelCommunity.CHANNEL_SEMI_OPEN
-                    else:
-                        self.canEdit = state >= ChannelCommunity.CHANNEL_OPEN
-                        self.canComment = state >= ChannelCommunity.CHANNEL_SEMI_OPEN
-
-                self.Freeze()
-                self.messagePanel.Show(False)
-                self.messageIcon.Show(False)
-                if self.messageGauge: self.messageGauge.Show(False)
-
-                self.notebook = SimpleNotebook(self, style=wx.NB_NOPAGETHEME, name="TorrentDetailsNotebook")
-                showTab = getattr(self.parent, self.__class__.__name__ + '_tab', None) if self.parent else None
-                self._addTabs(ds, showTab)
-
-                self.notebook.Bind(wx.EVT_NOTEBOOK_PAGE_CHANGED, self.OnChange)
-
-                self.vSizer.Clear(deleteWindows=True)
-                self.vSizer.Add(self.notebook, 1, wx.EXPAND)
-
-                self._Refresh(ds)
-
-                self.Thaw()
-
-                self.isReady = True
-                self.Layout()
-
-
-        except wx.PyDeadObjectError:
-            pass
-
-    @forceWxThread
-    def _timeout(self):
-        try:
-            if not self.isReady:
-                if DEBUG:
-                    print >> sys.stderr, "TorrentDetails: timeout on loading", self.torrent.name
-
-                self.messagePanel.SetLabel("Failed loading torrent.\nPlease click retry or wait to allow other peers to respond.")
-                if self.messageGauge:
-                    self.messageGauge.Show(False)
-                if self.messageButton:
-                    self.messageButton.Show(True)
-                else:
-                    self.messageButton = wx.Button(self, -1, "Retry")
-                    self.messageButton.Bind(wx.EVT_BUTTON, lambda evt: self._doLoad())
-                    self.vSizer.Insert(5, self.messageButton, 0, wx.ALIGN_CENTER_HORIZONTAL | wx.TOP, 10)
-
-                self.Layout()
-        except wx.PyDeadObjectError:
-            pass
-
-    @warnWxThread
-    def _addTabs(self, ds, showTab=None):
-        finished = self.torrent.get('progress', 0) == 100 or (ds and ds.get_progress() == 1.0)
-
-        self.overview, self.torrentSizer = self._create_tab(self.notebook, 'Torrent details', border=10)
-        self.overview.SetBackgroundColour(wx.WHITE)
-        self.overview.Bind(wx.EVT_LEFT_DCLICK, self.OnOverviewToggle)
-        self._addOverview(self.overview, self.torrentSizer)
-
-        if self.canEdit:
-            # Create edit tab
-            edit, editSizer = self._create_tab(self.notebook, 'Edit', border=10)
-            edit.SetBackgroundColour(wx.WHITE)
-
-            vSizer = wx.FlexGridSizer(0, 2, 3, 10)
-            vSizer.AddGrowableCol(1)
-            vSizer.AddGrowableRow(1)
-
-            self.isEditable['name'] = EditText(edit, self.torrent.name)
-            self.isEditable['description'] = EditText(edit, self.torrent.description or '', True)
-            self.isEditable['description'].SetMinSize((1, 1))
-
-            self._add_row(edit, vSizer, "Name", self.isEditable['name'])
-            self._add_row(edit, vSizer, "Description", self.isEditable['description'])
-
-            def save(event):
-                self.doSave(self.torrent.channel, self)
-
-                button = event.GetEventObject()
-                button.Enable(False)
-                wx.CallLater(5000, button.Enable, True)
-
-            saveButton = wx.Button(edit, -1, "Save")
-            saveButton.Bind(wx.EVT_BUTTON, save)
-            vSizer.Add((-1, -1), 0, wx.ALIGN_RIGHT)
-            vSizer.Add(saveButton, 0, wx.ALIGN_RIGHT)
-            editSizer.Add(vSizer, 1, wx.EXPAND)
-
-        # Create torrent overview
-        if self.canComment:
-            from channel import CommentList
-            self.commentList = NotebookPanel(self.notebook)
-            list = CommentList(self.commentList, self.parent, canReply=True, quickPost=True, horizontal=True, noheader=True)
-            self.commentList.SetList(list)
-            commentManager = self.commentList.GetManager()
-            commentManager.SetIds(self.torrent.channel, channeltorrent=self.torrent)
-
-            def updateTitle(nrcomments):
-                for i in range(self.notebook.GetPageCount()):
-                    if self.notebook.GetPageText(i).startswith('Comments'):
-                        self.notebook.SetPageText(i, "Comments(%d)" % nrcomments)
-            self.commentList.SetNrResults = updateTitle
-
-            self.notebook.AddPage(self.commentList, 'Comments')
-            commentManager.refresh()
-
-        hasDescription = self.torrent.get('description', '')
-        if self.canEdit or hasDescription:
-            from channel import ModificationList
-            self.modificationList = NotebookPanel(self.notebook)
-            self.modificationList.SetList(ModificationList(self.modificationList, self.canEdit))
-            modificationManager = self.modificationList.GetManager()
-            modificationManager.SetIds(self.torrent)
-
-            def updateTitle(nrmodifications):
-                for i in range(self.notebook.GetPageCount()):
-                    if self.notebook.GetPageText(i).startswith('Modifications'):
-                        self.notebook.SetPageText(i, "Modifications(%d)" % nrmodifications)
-            self.modificationList.SetNrResults = updateTitle
-
-            self.notebook.AddPage(self.modificationList, 'Modifications')
-            modificationManager.refresh()
-
-        # Create filelist
-        if len(self.torrent.files) > 0:
-            parent = wx.Panel(self.notebook)
-<<<<<<< HEAD
-            parent.SetBackgroundColour(wx.WHITE)
-            
-=======
-
->>>>>>> d523b6a0
-            self.listCtrl = SelectableListCtrl(parent)
-            self.listCtrl.InsertColumn(0, 'Name')
-            self.listCtrl.InsertColumn(1, 'Size', wx.LIST_FORMAT_RIGHT)
-
-            if isinstance(self, LibraryDetails):
-                self.listCtrl.InsertColumn(2, 'Priority', wx.LIST_FORMAT_RIGHT)
-                self.listCtrl.InsertColumn(3, 'Status', wx.LIST_FORMAT_RIGHT)
-
-            self.listCtrl.Bind(wx.EVT_LEFT_DCLICK, self.OnDoubleClick)
-            self.listCtrl.Bind(wx.EVT_LIST_ITEM_SELECTED, self.OnFilesSelected)
-            self.listCtrl.Bind(wx.EVT_LIST_ITEM_DESELECTED, self.OnFilesSelected)
-
-            self.il = wx.ImageList(16, 16)
-            play_img = self.il.Add(wx.Bitmap(os.path.join(self.guiutility.vwxGUI_path, 'images', 'library_play.png'), wx.BITMAP_TYPE_ANY))
-            file_img = self.il.Add(wx.ArtProvider.GetBitmap(wx.ART_NORMAL_FILE, size=(16, 16)))
-            self.listCtrl.SetImageList(self.il, wx.IMAGE_LIST_SMALL)
-
-            # Add files
-            files = self.torrent.files
-            if isinstance(self, LibraryDetails):
-                if ds:
-                    selected_files = ds.get_selected_files()
-                    if selected_files:
-                        def sort_by_selected_name(a, b):
-                            aSelected = a[0] in selected_files
-                            bSelected = b[0] in selected_files
-
-                            if aSelected != bSelected:
-                                if aSelected:
-                                    return -1
-                                return 1
-
-                            return cmp(a[0], b[0])
-                        files.sort(sort_by_selected_name)
-            else:
-                keywords = ' | '.join(self.guiutility.current_search_query)
-                def sort_by_keywords(a, b):
-                    a_match = re.search(keywords, a[0].lower())
-                    b_match = re.search(keywords, b[0].lower())
-                    if a_match and not b_match:
-                        return -1
-                    if b_match and not a_match:
-                        return 1
-                    return cmp(a[0], b[0])
-
-                files.sort(sort_by_keywords)
-
-            for filename, size in files:
-                try:
-                    pos = self.listCtrl.InsertStringItem(sys.maxint, filename)
-                except:
-                    try:
-                        pos = self.listCtrl.InsertStringItem(sys.maxint, filename.decode('utf-8', 'ignore'))
-                    except:
-                        print >> sys.stderr, "Could not format filename", self.torrent.name
-                self.listCtrl.SetItemData(pos, pos)
-
-                size = "%.1f MB" % (size / 1048576.0)
-                self.listCtrl.SetStringItem(pos, 1, size)
-
-                if filename in self.torrent.videofiles:
-                    self.listCtrl.SetItemColumnImage(pos, 0, play_img)
-                else:
-                    self.listCtrl.SetItemColumnImage(pos, 0, file_img)
-
-                if isinstance(self, LibraryDetails):
-                    self.listCtrl.SetStringItem(pos, 2, '')
-
-            self.listCtrl.setResizeColumn(0)
-            self.listCtrl.SetColumnWidth(1, wx.LIST_AUTOSIZE)  # autosize only works after adding rows
-            self.listCtrl.SetMinSize((1, -1))
-
-            vSizer = wx.BoxSizer(wx.VERTICAL)
-            if isinstance(self, LibraryDetails) and not self.torrent.swift_hash:
-                vSizer.Add(self.listCtrl, 1, wx.EXPAND | wx.LEFT)
-                vSizer.Add(wx.StaticLine(parent, -1, style=wx.LI_HORIZONTAL), 0, wx.EXPAND | wx.ALL, 3)
-                ulfont = self.GetFont()
-                ulfont.SetUnderlined(True)
-<<<<<<< HEAD
-                self.filesFooter = LinkText(parent, 'Click here to modify which files should be downloaded.', fonts = [self.GetFont(), ulfont], colours = [self.GetForegroundColour(), wx.RED])
+# Written by Niels Zeilemaker
+import wx
+import sys
+import os
+import re
+import shutil
+from datetime import date, datetime
+from threading import currentThread
+
+from Tribler.Core.API import *
+from Tribler.Core.osutils import startfile
+from Tribler.TrackerChecking.TorrentChecking import *
+from Tribler.Video.Progress import ProgressBar
+from Tribler.Main.vwxGUI.SearchGridManager import TorrentManager
+from Tribler.Main.vwxGUI.GuiUtility import GUIUtility
+from Tribler.Main.globals import DefaultDownloadStartupConfig
+from Tribler.Core.CacheDB.sqlitecachedb import bin2str
+from Tribler.Core.CacheDB.SqliteCacheDBHandler import UserEventLogDBHandler
+from Tribler.Main.vwxGUI.widgets import LinkStaticText, BetterListCtrl, EditText, SelectableListCtrl, _set_font, BetterText as StaticText, \
+    MaxBetterText, NotebookPanel, SimpleNotebook, NativeIcon, DottedBetterText, \
+    ProgressButton, FancyPanel, TransparentText, LinkText, StaticBitmaps, \
+    TransparentStaticBitmap, Graph
+
+from list_body import ListBody
+from widgets import _set_font
+from __init__ import *
+from Tribler.Core.simpledefs import DLSTATUS_STOPPED, DLSTATUS_STOPPED_ON_ERROR
+from Tribler.Main.Utility.GuiDBHandler import startWorker, GUI_PRI_DISPERSY
+from Tribler.Main.Utility.GuiDBTuples import RemoteChannel, Torrent, \
+    LibraryTorrent, ChannelTorrent, CollectedTorrent, Channel, Playlist
+from Tribler.community.channel.community import ChannelCommunity
+from Tribler.Video.VideoUtility import limit_resolution
+
+VLC_SUPPORTED_SUBTITLES = ['.cdg', '.idx', '.srt', '.sub', '.utf', '.ass', '.ssa', '.aqt', '.jss', '.psb', '.rt', '.smi']
+DEBUG = False
+
+class AbstractDetails(FancyPanel):
+
+    @warnWxThread
+    def _create_tab(self, notebook, tabname, header=None, spacer=0, border=0):
+        panel = wx.lib.scrolledpanel.ScrolledPanel(notebook)
+        def OnChange():
+            panel.Layout()
+            panel.SetupScrolling(rate_y=5, scroll_x=False)
+        panel.OnChange = OnChange
+
+        themeColour = notebook.GetThemeBackgroundColour()
+        if themeColour.IsOk():
+            panel.SetBackgroundColour(themeColour)
+
+        notebook.AddPage(panel, tabname)
+
+        vSizer = wx.BoxSizer(wx.VERTICAL)
+        panel.SetSizer(vSizer)
+
+        if border:
+            vSizer2 = wx.BoxSizer(wx.VERTICAL)
+            vSizer.Add(vSizer2, 1, wx.EXPAND | wx.ALL, border)
+            vSizer = vSizer2
+
+        if header:
+            header = self._add_header(panel, vSizer, header, spacer)
+            panel.SetLabel = header.SetLabel
+
+        return panel, vSizer
+
+    @warnWxThread
+    def _add_header(self, panel, sizer, header, spacer=0):
+        header = wx.StaticText(panel, -1, header)
+        _set_font(header, fontweight=wx.FONTWEIGHT_BOLD)
+
+        sizer.Add(header, 0, wx.LEFT | wx.BOTTOM, spacer)
+        return header
+
+    @warnWxThread
+    def _add_row(self, parent, sizer, name, value, spacer=0, flags=wx.EXPAND):
+        nametext = name
+        if name != None:
+            nametext = wx.StaticText(parent, -1, name)
+            _set_font(nametext, fontweight=wx.FONTWEIGHT_BOLD)
+
+            sizer.Add(nametext, 0, wx.LEFT, spacer)
+
+        if value != None:
+            if isinstance(value, basestring):
+                try:
+                    value = MaxBetterText(parent, unicode(value), maxLines=3, name=name)
+                except:
+                    value = MaxBetterText(parent, value.decode('utf-8', 'ignore'), maxLines=3, name=name)
+                value.SetMinSize((1, -1))
+            sizer.Add(value, 0, flags | wx.LEFT, spacer)
+
+        return nametext, value
+
+    @warnWxThread
+    def _add_subheader(self, parent, sizer, title, subtitle):
+        title = wx.StaticText(parent, -1, title)
+        _set_font(title, fontweight=wx.FONTWEIGHT_BOLD)
+
+        vSizer = wx.BoxSizer(wx.VERTICAL)
+        vSizer.Add(title)
+        vSizer.Add(wx.StaticText(parent, -1, subtitle))
+
+        sizer.Add(vSizer)
+        return vSizer
+
+class TorrentDetails(AbstractDetails):
+    FINISHED = 6
+    FINISHED_INACTIVE = 5
+
+    INCOMPLETE = 4
+    INCOMPLETE_INACTIVE = 3
+
+    VOD = 2
+    INACTIVE = 1
+
+    SAVESPACE_THRESHOLD = 800
+    MINCOMMENTHEIGHT = 230
+
+    @warnWxThread
+    def __init__(self, parent, torrent, compact=False, noChannel=False):
+        FancyPanel.__init__(self, parent)
+        self.Hide()
+
+        self.guiutility = GUIUtility.getInstance()
+        self.utility = self.guiutility.utility
+        self.uelog = UserEventLogDBHandler.getInstance()
+
+        self.parent = parent
+        self.torrent = torrent
+        self.state = -1
+        self.vod_log = None
+
+        self.isReady = False
+        self.noChannel = noChannel
+
+        self.SetBackgroundColour(GRADIENT_LGREY, GRADIENT_DGREY)
+        self.vSizer = wx.BoxSizer(wx.VERTICAL)
+
+        self.timeouttimer = None
+
+        # Add messagePanel text
+        self.messageIcon = wx.StaticBitmap(self, -1, wx.ArtProvider.GetBitmap(wx.ART_INFORMATION))
+        self.messagePanel = TransparentText(self, -1, "Loading details, please wait.")
+        self.messageGauge = None
+        self.messageButton = None
+        _set_font(self.messagePanel, size_increment=2, fontweight=wx.FONTWEIGHT_NORMAL)
+
+        for colour, height in [(SEPARATOR_GREY, 1), (FILTER_GREY, 25), (SEPARATOR_GREY, 1)]:
+            panel = wx.Panel(self)
+            panel.SetMinSize((-1, height))
+            panel.SetBackgroundColour(colour)
+            self.vSizer.Add(panel, 0, wx.EXPAND)
+
+        self.vSizer.AddStretchSpacer()
+        hSizer = wx.BoxSizer(wx.HORIZONTAL)
+        hSizer.Add(self.messageIcon, 0, wx.ALIGN_CENTER_VERTICAL | wx.RIGHT, 15)
+        hSizer.Add(self.messagePanel, 0, wx.ALL, 3)
+        self.vSizer.Add(hSizer, 0, wx.ALIGN_CENTER_VERTICAL | wx.ALIGN_CENTER_HORIZONTAL)
+        self.vSizer.AddStretchSpacer()
+
+        # Add details view
+        self.SetSizer(self.vSizer)
+        self.Layout()
+
+        self.doMark = self.guiutility.frame.selectedchannellist.OnMarkTorrent
+        self.doSave = self.guiutility.frame.selectedchannellist.OnSaveTorrent
+        self.canEdit = False
+        self.canComment = False
+        self.canMark = False
+        self.showDetails = False
+        self.markWindow = None
+        self.markings = None
+        self.myMark = None
+
+        self.isEditable = {}
+
+        self.guiutility.library_manager.add_download_state_callback(self.OnRefresh)
+        self._doLoad()
+
+        self.Show()
+
+    def _doLoad(self):
+        if DEBUG:
+            print >> sys.stderr, "TorrentDetails: loading", self.torrent['name']
+
+        if self.messageButton:
+            self.messageButton.Show(False)
+
+        # is this torrent collected?
+        filename = self.guiutility.torrentsearch_manager.getCollectedFilename(self.torrent, retried=True)
+        if filename:
+            self.guiutility.torrentsearch_manager.loadTorrent(self.torrent, callback=self.showTorrent)
+
+        else:
+            def doGui(delayedResult):
+                requesttype = delayedResult.get()
+                if requesttype:
+                    self.showRequestType('The torrentfile is requested %s.' % requesttype)
+                    self.messageGauge = wx.Gauge(self, -1, size=(100, 15))
+                    self.vSizer.Insert(5, self.messageGauge, 0, wx.ALIGN_CENTER_HORIZONTAL | wx.TOP, 10)
+                    self.Layout()
+
+                self.timeouttimer = wx.CallLater(10000, self._timeout) if not self.guiutility.frame.librarylist.IsShownOnScreen() else None
+
+            startWorker(doGui, self.guiutility.torrentsearch_manager.loadTorrent, wargs=(self.torrent,), wkwargs={'callback':self.showTorrent}, priority=GUI_PRI_DISPERSY)
+
+    @forceWxThread
+    def showRequestType(self, requesttype):
+        try:
+            if requesttype:
+                self.messagePanel.SetLabel("Loading details, please wait.\n%s" % requesttype)
+            else:
+                self.messagePanel.SetLabel("Loading details, please wait.")
+
+            self.Layout()
+        except wx.PyDeadObjectError:
+            pass
+
+    @forceWxThread
+    def showTorrent(self, torrent, showTab=None):
+        GUIUtility.getInstance().frame.top_bg.AddCollectedTorrent(torrent)
+
+        try:
+            if not self.isReady:
+                self.state = -1
+
+                if DEBUG:
+                    print >> sys.stderr, "TorrentDetails: finished loading", self.torrent.name
+
+                self.torrent = torrent
+                ds = self.torrent.ds
+
+
+                isChannelTorrent = isinstance(self.torrent, ChannelTorrent) or (isinstance(self.torrent, CollectedTorrent) and isinstance(self.torrent.torrent, ChannelTorrent))
+                if isChannelTorrent and self.torrent.hasChannel():
+                    # This is a db call
+                    state, iamModerator = self.torrent.channel.getState()
+
+                    if isinstance(self, LibraryDetails):
+                        self.canMark = state >= ChannelCommunity.CHANNEL_SEMI_OPEN
+                    else:
+                        self.canEdit = state >= ChannelCommunity.CHANNEL_OPEN
+                        self.canComment = state >= ChannelCommunity.CHANNEL_SEMI_OPEN
+
+                self.Freeze()
+                self.messagePanel.Show(False)
+                self.messageIcon.Show(False)
+                if self.messageGauge: self.messageGauge.Show(False)
+
+                self.notebook = SimpleNotebook(self, style=wx.NB_NOPAGETHEME, name="TorrentDetailsNotebook")
+                showTab = getattr(self.parent, self.__class__.__name__ + '_tab', None) if self.parent else None
+                self._addTabs(ds, showTab)
+
+                self.notebook.Bind(wx.EVT_NOTEBOOK_PAGE_CHANGED, self.OnChange)
+
+                self.vSizer.Clear(deleteWindows=True)
+                self.vSizer.Add(self.notebook, 1, wx.EXPAND)
+
+                self._Refresh(ds)
+
+                self.Thaw()
+
+                self.isReady = True
+                self.Layout()
+
+
+        except wx.PyDeadObjectError:
+            pass
+
+    @forceWxThread
+    def _timeout(self):
+        try:
+            if not self.isReady:
+                if DEBUG:
+                    print >> sys.stderr, "TorrentDetails: timeout on loading", self.torrent.name
+
+                self.messagePanel.SetLabel("Failed loading torrent.\nPlease click retry or wait to allow other peers to respond.")
+                if self.messageGauge:
+                    self.messageGauge.Show(False)
+                if self.messageButton:
+                    self.messageButton.Show(True)
+                else:
+                    self.messageButton = wx.Button(self, -1, "Retry")
+                    self.messageButton.Bind(wx.EVT_BUTTON, lambda evt: self._doLoad())
+                    self.vSizer.Insert(5, self.messageButton, 0, wx.ALIGN_CENTER_HORIZONTAL | wx.TOP, 10)
+
+                self.Layout()
+        except wx.PyDeadObjectError:
+            pass
+
+    @warnWxThread
+    def _addTabs(self, ds, showTab=None):
+        finished = self.torrent.get('progress', 0) == 100 or (ds and ds.get_progress() == 1.0)
+
+        self.overview, self.torrentSizer = self._create_tab(self.notebook, 'Torrent details', border=10)
+        self.overview.SetBackgroundColour(wx.WHITE)
+        self.overview.Bind(wx.EVT_LEFT_DCLICK, self.OnOverviewToggle)
+        self._addOverview(self.overview, self.torrentSizer)
+
+        if self.canEdit:
+            # Create edit tab
+            edit, editSizer = self._create_tab(self.notebook, 'Edit', border=10)
+            edit.SetBackgroundColour(wx.WHITE)
+
+            vSizer = wx.FlexGridSizer(0, 2, 3, 10)
+            vSizer.AddGrowableCol(1)
+            vSizer.AddGrowableRow(1)
+
+            self.isEditable['name'] = EditText(edit, self.torrent.name)
+            self.isEditable['description'] = EditText(edit, self.torrent.description or '', True)
+            self.isEditable['description'].SetMinSize((1, 1))
+
+            self._add_row(edit, vSizer, "Name", self.isEditable['name'])
+            self._add_row(edit, vSizer, "Description", self.isEditable['description'])
+
+            def save(event):
+                self.doSave(self.torrent.channel, self)
+
+                button = event.GetEventObject()
+                button.Enable(False)
+                wx.CallLater(5000, button.Enable, True)
+
+            saveButton = wx.Button(edit, -1, "Save")
+            saveButton.Bind(wx.EVT_BUTTON, save)
+            vSizer.Add((-1, -1), 0, wx.ALIGN_RIGHT)
+            vSizer.Add(saveButton, 0, wx.ALIGN_RIGHT)
+            editSizer.Add(vSizer, 1, wx.EXPAND)
+
+        # Create torrent overview
+        if self.canComment:
+            from channel import CommentList
+            self.commentList = NotebookPanel(self.notebook)
+            list = CommentList(self.commentList, self.parent, canReply=True, quickPost=True, horizontal=True, noheader=True)
+            self.commentList.SetList(list)
+            commentManager = self.commentList.GetManager()
+            commentManager.SetIds(self.torrent.channel, channeltorrent=self.torrent)
+
+            def updateTitle(nrcomments):
+                for i in range(self.notebook.GetPageCount()):
+                    if self.notebook.GetPageText(i).startswith('Comments'):
+                        self.notebook.SetPageText(i, "Comments(%d)" % nrcomments)
+            self.commentList.SetNrResults = updateTitle
+
+            self.notebook.AddPage(self.commentList, 'Comments')
+            commentManager.refresh()
+
+        hasDescription = self.torrent.get('description', '')
+        if self.canEdit or hasDescription:
+            from channel import ModificationList
+            self.modificationList = NotebookPanel(self.notebook)
+            self.modificationList.SetList(ModificationList(self.modificationList, self.canEdit))
+            modificationManager = self.modificationList.GetManager()
+            modificationManager.SetIds(self.torrent)
+
+            def updateTitle(nrmodifications):
+                for i in range(self.notebook.GetPageCount()):
+                    if self.notebook.GetPageText(i).startswith('Modifications'):
+                        self.notebook.SetPageText(i, "Modifications(%d)" % nrmodifications)
+            self.modificationList.SetNrResults = updateTitle
+
+            self.notebook.AddPage(self.modificationList, 'Modifications')
+            modificationManager.refresh()
+
+        # Create filelist
+        if len(self.torrent.files) > 0:
+            parent = wx.Panel(self.notebook)
+            parent.SetBackgroundColour(wx.WHITE)
+
+            self.listCtrl = SelectableListCtrl(parent)
+            self.listCtrl.InsertColumn(0, 'Name')
+            self.listCtrl.InsertColumn(1, 'Size', wx.LIST_FORMAT_RIGHT)
+
+            if isinstance(self, LibraryDetails):
+                self.listCtrl.InsertColumn(2, 'Priority', wx.LIST_FORMAT_RIGHT)
+                self.listCtrl.InsertColumn(3, 'Status', wx.LIST_FORMAT_RIGHT)
+
+            self.listCtrl.Bind(wx.EVT_LEFT_DCLICK, self.OnDoubleClick)
+            self.listCtrl.Bind(wx.EVT_LIST_ITEM_SELECTED, self.OnFilesSelected)
+            self.listCtrl.Bind(wx.EVT_LIST_ITEM_DESELECTED, self.OnFilesSelected)
+
+            self.il = wx.ImageList(16, 16)
+            play_img = self.il.Add(wx.Bitmap(os.path.join(self.guiutility.vwxGUI_path, 'images', 'library_play.png'), wx.BITMAP_TYPE_ANY))
+            file_img = self.il.Add(wx.ArtProvider.GetBitmap(wx.ART_NORMAL_FILE, size=(16, 16)))
+            self.listCtrl.SetImageList(self.il, wx.IMAGE_LIST_SMALL)
+
+            # Add files
+            files = self.torrent.files
+            if isinstance(self, LibraryDetails):
+                if ds:
+                    selected_files = ds.get_selected_files()
+                    if selected_files:
+                        def sort_by_selected_name(a, b):
+                            aSelected = a[0] in selected_files
+                            bSelected = b[0] in selected_files
+
+                            if aSelected != bSelected:
+                                if aSelected:
+                                    return -1
+                                return 1
+
+                            return cmp(a[0], b[0])
+                        files.sort(sort_by_selected_name)
+            else:
+                keywords = ' | '.join(self.guiutility.current_search_query)
+                def sort_by_keywords(a, b):
+                    a_match = re.search(keywords, a[0].lower())
+                    b_match = re.search(keywords, b[0].lower())
+                    if a_match and not b_match:
+                        return -1
+                    if b_match and not a_match:
+                        return 1
+                    return cmp(a[0], b[0])
+
+                files.sort(sort_by_keywords)
+
+            for filename, size in files:
+                try:
+                    pos = self.listCtrl.InsertStringItem(sys.maxint, filename)
+                except:
+                    try:
+                        pos = self.listCtrl.InsertStringItem(sys.maxint, filename.decode('utf-8', 'ignore'))
+                    except:
+                        print >> sys.stderr, "Could not format filename", self.torrent.name
+                self.listCtrl.SetItemData(pos, pos)
+
+                size = "%.1f MB" % (size / 1048576.0)
+                self.listCtrl.SetStringItem(pos, 1, size)
+
+                if filename in self.torrent.videofiles:
+                    self.listCtrl.SetItemColumnImage(pos, 0, play_img)
+                else:
+                    self.listCtrl.SetItemColumnImage(pos, 0, file_img)
+
+                if isinstance(self, LibraryDetails):
+                    self.listCtrl.SetStringItem(pos, 2, '')
+
+            self.listCtrl.setResizeColumn(0)
+            self.listCtrl.SetColumnWidth(1, wx.LIST_AUTOSIZE)  # autosize only works after adding rows
+            self.listCtrl.SetMinSize((1, -1))
+
+            vSizer = wx.BoxSizer(wx.VERTICAL)
+            if isinstance(self, LibraryDetails) and not self.torrent.swift_hash:
+                vSizer.Add(self.listCtrl, 1, wx.EXPAND | wx.LEFT)
+                vSizer.Add(wx.StaticLine(parent, -1, style=wx.LI_HORIZONTAL), 0, wx.EXPAND | wx.ALL, 3)
+                ulfont = self.GetFont()
+                ulfont.SetUnderlined(True)
+                self.filesFooter = LinkText(parent, 'Click here to modify which files should be downloaded.', fonts=[self.GetFont(), ulfont], colours=[self.GetForegroundColour(), wx.RED])
                 self.filesFooter.SetBackgroundColour(parent.GetBackgroundColour())
-=======
-                self.filesFooter = LinkText(parent, 'Click here to modify which files should be downloaded.', fonts=[self.GetFont(), ulfont], colours=[self.GetForegroundColour(), wx.RED])
->>>>>>> d523b6a0
-                self.filesFooter.Bind(wx.EVT_LEFT_UP, self.OnChangeSelection)
-                vSizer.Add(self.filesFooter, 0, wx.EXPAND | wx.ALL, 3)
-            else:
-                vSizer.Add(self.listCtrl, 1, wx.EXPAND | wx.LEFT)
-            parent.SetSizer(vSizer)
-            self.notebook.AddPage(parent, "Files")
-
-        # Create subtitlelist
-        if self.torrent.isPlayable():
-            curlang = []
-            strlang = []
-
-            internalSubs = self.torrent.subtitlefiles
-            internalSubs.sort()
-
-            for filename in internalSubs:
-                _, nicefilename = os.path.split(filename)
-                strlang.append(nicefilename)
-                curlang.append([filename])
-
-            foundSubtitles = len(curlang) > 0
-
-            subtitlePanel, vSizer = self._create_tab(self.notebook, "Subtitles", border=10)
-            subtitlePanel.SetBackgroundColour(wx.WHITE)
-            vSizer.AddSpacer((-1, 3))
-
-            if not finished:
-                title = 'After you finished downloading this torrent you can select a subtitle'
-            else:
-                title = 'You can now select a subtitle'
-
-            if foundSubtitles:
-                title += ' found by Tribler or'
-            title += ' specified by you to be used with our player.'
-            self._add_row(subtitlePanel, vSizer, None, title)
-
-            vSizer.AddStretchSpacer()
-
-            curlang.insert(0, ('', '', ''))
-            strlang.insert(0, 'No subtitle')
-
-            curlang.append(('', '', ''))
-            strlang.append('Browse for a subtitle...')
-
-            self.subtitleChoice = wx.Choice(subtitlePanel, choices=strlang)
-            self.subtitleChoice.Bind(wx.EVT_CHOICE, self.OnSubtitle)
-            self.subtitleChoice.Enable(False)
-            self.subtitleChoice.items = curlang
-
-            self.requestingSub = StaticText(subtitlePanel)
-            self.requestingSub.Show(False)
-            hSizer = wx.BoxSizer(wx.HORIZONTAL)
-
-            self._add_row(subtitlePanel, hSizer, "Which subtitle do you want to use?", None)
-            hSizer.AddStretchSpacer()
-            hSizer.Add(self.subtitleChoice)
-            vSizer.Add(hSizer, 0, wx.ALIGN_RIGHT | wx.BOTTOM | wx.RIGHT | wx.EXPAND, 3)
-            vSizer.Add(self.requestingSub, 0, wx.ALIGN_RIGHT | wx.BOTTOM | wx.RIGHT, 3)
-
-        # Create description
-        """
-        if self.torrent.get('comment', 'None') != 'None' and self.torrent['comment'] != '':
-            descriptionPanel, vSizer = self._create_tab(self.notebook, "Description", "Comment")
-            self._add_row(descriptionPanel, vSizer, None, self.torrent['comment'])
-            descriptionPanel.SetupScrolling(rate_y = 5)
-        """
-
-        # Create trackerlist
-        if self.torrent.trackers and len(self.torrent.trackers) > 0:
-            trackerPanel, vSizer = self._create_tab(self.notebook, "Trackers", border=10)
-            trackerPanel.SetBackgroundColour(wx.WHITE)
-            for tracker in self.torrent.trackers:
-                if isinstance(tracker, basestring):
-                    self._add_row(trackerPanel, vSizer, None, tracker)
-
-        if showTab:
-            for i in range(self.notebook.GetPageCount()):
-                if self.notebook.GetPageText(i) == showTab:
-                    self.notebook.SetSelection(i)
-                    break
-        else:
-            self.notebook.SetSelection(0)
-
-    @warnWxThread
-    def _addOverview(self, panel, sizer):
-        self.Freeze()
-
-        status_label = self.status.label.GetLabel() if getattr(self, 'status', None) else ""
-        sizer.Clear(deleteWindows=True)
-
-        categories = self.torrent.categories
-        if isinstance(categories, list):
-            category = ', '.join(categories)
-        else:
-            print >> sys.stderr, 'categories is', type(categories)
-            category = 'Unknown'
-
-        if not self.torrent.get('description', ''):
-            description = 'No description yet, be the first to add a description.'
-        else:
-            description = self.torrent.description
-
-        filesize = "%s in %d file" % (self.guiutility.utility.size_format(self.torrent.length), len(self.torrent.files))
-        if len(self.torrent.files) > 1:
-            filesize += "s"
-
-        overviewColumns = {
-            "Name": self.torrent.name,
-            "Description": description,
-            "Downloaded": "",
-            "Status": status_label,
-            "Type": category.capitalize(),
-            "Uploaded": self.torrent.formatCreationDate(),
-            "Filesize": filesize,
-            "Health": "Unknown"
-        }
-
-        vSizer = wx.FlexGridSizer(0, 2, 3, 10)
-        vSizer.AddGrowableCol(1)
-
-        if self.canEdit or self.torrent.get('description', ''):
-            overviewColumnsOrder = ["Name", "Description", "Status", "Type", "Uploaded", "Filesize", "Health"]
-        else:
-            del overviewColumns['Description']
-            overviewColumnsOrder = ["Name", "Status", "Type", "Uploaded", "Filesize", "Health"]
-
-        if self.torrent.state:
-            class tmp_object():
-                def __init__(self, data, original_data):
-                    self.data = data
-                    self.original_data = original_data
-            self.item = tmp_object(['', [0, 0], [0, 0], 0, 0], self.torrent)
-            self.downloaded = ProgressPanel(panel, self.item, show_bar=True, show_status=False)
-            self.downloaded.SetMinSize((-1, 25))
-            sizer.Add(self.downloaded, 0, wx.EXPAND | wx.BOTTOM, 10)
-
-        # hide Status element if we do not have a state for this torrent
-        if not self.torrent.state:
-            overviewColumnsOrder.remove("Status")
-
-        self.status = None
-        self.health = None
-        for column in overviewColumnsOrder:
-            if column == "Downloaded":
-                _, value = self._add_row(panel, vSizer, column, overviewColumns[column], flags=0)
-            else:
-                _, value = self._add_row(panel, vSizer, column, overviewColumns[column])
-
-            if column == "Status":
-                self.status = value
-            if column == "Health":
-                self.health = value
-
-        if self.showDetails:
-            textCtrl = wx.TextCtrl(panel, -1, self.torrent.infohash_as_hex)
-            textCtrl.SetEditable(False)
-            self._add_row(panel, vSizer, "Infohash", textCtrl)
-
-        if self.torrent.get('channel', False):
-            channel = self.torrent.get('channel')
-            ulfont = self.GetFont()
-            ulfont.SetUnderlined(True)
-            link = LinkText(panel, channel.name, fonts=[self.GetFont(), ulfont], colours=[self.GetForegroundColour(), wx.RED])
-            link.SetBackgroundColour(panel.GetBackgroundColour())
-            link.Bind(wx.EVT_LEFT_UP, lambda evt:  self.guiutility.showChannel(channel))
-            self._add_row(panel, vSizer, 'Channel', link, flags=0)
-
-        if self.canEdit:
-            modifications = self.guiutility.channelsearch_manager.getTorrentModifications(self.torrent)
-            for modification in modifications:
-                if modification.name == 'swift-url':
-                    value = wx.TextCtrl(panel, -1, modification.value, style=wx.TE_READONLY)
-                    self._add_row(panel, vSizer, 'Swift URL', value)
-
-        thumb_dir = os.path.join(self.guiutility.utility.session.get_torrent_collecting_dir(), 'thumbs-' + binascii.hexlify(self.torrent.infohash))
-        if os.path.isdir(thumb_dir) and len(os.listdir(thumb_dir)) > 0:
-            bmps = [wx.Bitmap(os.path.join(thumb_dir, thumb), wx.BITMAP_TYPE_ANY) for thumb in os.listdir(thumb_dir)[:4]]
-            tp = self.GetThumbnailPanel(panel, bmps)
-
-            tSizer = wx.BoxSizer(wx.HORIZONTAL)
-            tSizer.Add(vSizer, 1, wx.ALIGN_LEFT | wx.ALIGN_TOP | wx.EXPAND)
-            tSizer.Add(tp, 0, wx.ALIGN_RIGHT | wx.ALIGN_TOP | wx.EXPAND)
-            sizer.Add(tSizer, 1, wx.EXPAND)
-        else:
-            sizer.Add(vSizer, 1, wx.EXPAND)
-
-        if self.canComment:
-            sizer.Add(wx.StaticLine(panel, -1, style=wx.LI_HORIZONTAL), 0, wx.TOP | wx.BOTTOM | wx.EXPAND, 5)
-            self.markingSizer = wx.BoxSizer(wx.HORIZONTAL)
-            self.markicon = NativeIcon.getInstance().getBitmap(self, 'arrow', self.GetBackgroundColour(), state=0).ConvertToImage().Rotate90(False).ConvertToBitmap()
-            self.markicon = wx.StaticBitmap(panel, -1, self.markicon)
-            ulfont = self.GetFont()
-            ulfont.SetUnderlined(True)
-            self.marktoggle = LinkText(panel, 'Mark this torrent', fonts=[self.GetFont(), ulfont], colours=[self.GetForegroundColour(), wx.RED])
-            self.marktoggle.SetBackgroundColour(panel.GetBackgroundColour())
-            self.marktoggle.Bind(wx.EVT_LEFT_UP, self.OnMark)
-            self.markingSizer.AddStretchSpacer()
-            self.markingSizer.Add(self.markicon, 0, wx.CENTER | wx.RIGHT, 3)
-            self.markingSizer.Add(self.marktoggle)
-            sizer.Add(self.markingSizer, 0, wx.EXPAND)
-            self.UpdateMarkings()
-
-        self.UpdateHealth()
-        panel.OnChange()
-
-        self.Thaw()
-
-    def GetThumbnailPanel(self, parent, bitmaps):
-        res = limit_resolution(bitmaps[0].GetSize(), (175, 175)) if bitmaps else None
-        bmps = [bmp.ConvertToImage().Scale(*res, quality=wx.IMAGE_QUALITY_HIGH).ConvertToBitmap() for bmp in bitmaps if bmp.IsOk()] if res else []
-
-        sbmp = StaticBitmaps(parent, -1)
-        sbmp.SetBackgroundColour(parent.GetBackgroundColour())
-        sbmp.SetBitmaps(bmps)
-        return sbmp
-
-    @warnWxThread
-    def DownloadStarted(self):
-        pass
-
-    @warnWxThread
-    def ShowPanel(self, newState=None):
-        if getattr(self, 'notebook', False):
-            if newState is None:
-                newState = self._GetState()
-
-            if self.state != newState:
-                self.state = newState
-
-                if newState in [TorrentDetails.FINISHED, TorrentDetails.FINISHED_INACTIVE]:
-                    self.torrent._progress = 1
-                    if getattr(self, 'subtitleChoice', None):
-                        self.subtitleChoice.Enable(True)
-        else:
-            # Additionally called by database event, thus we need to check if sizer exists(torrent is downloaded).
-            wx.CallAfter(self.ShowPanel, newState)
-
-    @warnWxThread
-    def OnChange(self, event):
-        page = event.GetSelection()
-
-        title = self.notebook.GetPageText(page)
-        if title.startswith('Comments'):
-            self.commentList.Show()
-            self.commentList.SetupScrolling()
-            self.commentList.SetFocus()
-
-        elif title.startswith('Modifications'):
-            self.modificationList.Show()
-            self.modificationList.SetupScrolling()
-            self.modificationList.SetFocus()
-
-        setattr(self.parent, self.__class__.__name__ + '_tab', title)
-
-        event.Skip()
-
-    def OnCommentCreated(self, infohash):
-        if self.torrent.infohash == infohash and self.isReady and self.canComment:
-            manager = self.commentList.GetManager()
-            manager.new_comment()
-
-    def OnModificationCreated(self, channeltorrent_id):
-        if self.isReady and self.canEdit:
-            manager = self.modificationList.GetManager()
-            manager.new_modification()
-
-    def GetChanged(self):
-        newValues = {}
-        for key, editable in self.isEditable.iteritems():
-            newValue = editable.GetChanged()
-            if newValue:
-                newValues[key] = newValue
-        return newValues
-
-    def Saved(self):
-        for editable in self.isEditable.values():
-            editable.Saved()
-
-    @warnWxThread
-    def OnDrag(self, event):
-        if event.LeftIsDown():
-            filename = self.guiutility.torrentsearch_manager.getCollectedFilename(self.torrent)
-            if filename:
-                tdo = wx.FileDataObject()
-                tdo.AddFile(filename)
-
-                tds = wx.DropSource(self)
-                tds.SetData(tdo)
-                tds.DoDragDrop(True)
-
-    @warnWxThread
-    def OnDoubleClick(self, event):
-        selected = self.listCtrl.GetFirstSelected()
-        playable_files = self.torrent.videofiles
-
-        if selected != -1:
-            selected_file = self.listCtrl.GetItemText(selected)
-            if selected_file in playable_files:
-                self.guiutility.library_manager.playTorrent(self.torrent, selected_file)
-
-            elif self.torrent.progress == 1:  # not playable, but are we complete?
-                file = self._GetPath(selected_file)
-                if os.path.isfile(file):
-                    startfile(file)
-
-    @warnWxThread
-    def _GetPath(self, file=None):
-        ds = self.torrent.ds
-        if ds:
-            destdirs = ds.get_download().get_dest_files()
-            if file:
-                for filenameintorrent, path in destdirs:
-                    if filenameintorrent == file:
-                        return path
-
-            return os.path.commonprefix([os.path.split(path)[0] for _, path in destdirs])
-
-    @warnWxThread
-    def OnFilesSelected(self, event):
-        pass
-
-    @warnWxThread
-    def _ToggleSubtitleChoice(self, showChoice=None):
-        if not showChoice:
-            showChoice = not self.subtitleChoice.IsShown()
-
-        self.subtitleChoice.Show(showChoice)
-        self.requestingSub.Show(not showChoice)
-        self.requestingSub.sizer.Layout()
-
-    @warnWxThread
-    def OnSubtitle(self, event):
-        selected = self.subtitleChoice.GetSelection()
-        nrItems = self.subtitleChoice.GetCount()
-
-        if selected == 0 or selected == wx.NOT_FOUND:
-            self.RemoveSubtitle()
-
-        elif selected == nrItems - 1:
-            self.OnSubtitleBrowse(event)
-
-        else:
-            if False and len(self.subtitleChoice.items[selected]) > 1:
-                (lang, channelid, subtitleinfo) = self.subtitleChoice.items[selected]
-
-                self.requestingSub.SetLabel('Requesting subtitle from peers...')
-                self._ToggleSubtitleChoice(False)
-
-                def subTimeout():
-                    if self.requestingSub.IsShown():
-                        self.requestingSub.SetLabel('Request failed, no peer responded with subtitle')
-                        wx.CallLater(3000, self._ToggleSubtitleChoice, True)
-                wx.CallLater(10000, subTimeout)
-            else:
-                file = self._GetPath(self.subtitleChoice.items[selected][0])
-                self.uelog.addEvent(message="Subtitles: user choose a internal subtitle", type=2)
-                self.SetSubtitle(file)
-
-    @warnWxThread
-    def OnRetrieveSubtitle(self, subtitleinfo):
-        self.SetSubtitle(subtitleinfo.getPath())
-        self.uelog.addEvent(message="Subtitles: user retrieved a subtitle", type=2)
-        self.requestingSub.SetLabel('Got subtitle from peers')
-        wx.CallLater(3000, self._ToggleSubtitleChoice, True)
-
-    @warnWxThread
-    def OnSubtitleBrowse(self, event):
-        wildcard = "*" + ";*".join(VLC_SUPPORTED_SUBTITLES)
-        wildcard = "Subtitles (%s) | %s" % (wildcard, wildcard)
-
-        dlg = wx.FileDialog(self, 'Please select your subtitle.', wildcard=wildcard, style=wx.FD_OPEN)
-        if dlg.ShowModal() == wx.ID_OK:
-            self.uelog.addEvent(message="Subtitles: user choose his own subtitle", type=2)
-
-            file = dlg.GetPath()
-            self.SetSubtitle(file)
-        else:
-            self.subtitleChoice.SetSelection(0)
-
-        dlg.Destroy()
-
-    def SetSubtitle(self, file):
-        _, ext = os.path.splitext(file)
-        if ext.lower() in VLC_SUPPORTED_SUBTITLES:
-            # get largest playable file
-            filename = self.torrent.largestvideofile
-            filename = os.path.join(self._GetPath(), filename[0:filename.rfind(".")] + ext)
-            shutil.copy(file, filename)
-
-    def RemoveSubtitle(self, event=None):
-        filename = self.torrent.largestvideofile
-        if filename[0:filename.rfind(".")] + ".srt" not in self.torrent.files:  # only actually remove this subtitle if it not in the .torrent
-            filename = os.path.join(self._GetPath(), filename[0:filename.rfind(".")] + ".srt")
-            if os.path.isfile(filename):
-                os.remove(filename)
-
-    @warnWxThread
-    def OnClick(self, event):
-        label = event.GetEventObject()
-        if label.target == 'my_files':
-            self.guiutility.frame.actlist.selectTab('my_files')
-            self.guiutility.ShowPage('my_files', self.torrent.infohash)
-
-        else:
-            self.guiutility.showChannel(self.torrent.channel)
-
-    @warnWxThread
-    def OnMark(self, event):
-        menu = wx.Menu()
-        itemid = wx.NewId()
-        for mark in ['Good', 'High-Quality', 'Mid-Quality', 'Low-Quality', 'Corrupt', 'Fake', 'Spam']:
-            itemid = wx.NewId()
-            if self.myMark:
-                menu.AppendRadioItem(itemid, mark)
-                menu.Check(itemid, self.myMark == mark)
-            else:
-                menu.Append(itemid, mark)
-            menu.Bind(wx.EVT_MENU, lambda x, selected=mark: self.doMark(self.torrent.channel, self.torrent.infohash, unicode(selected)), id=itemid)
-
-        pos = wx.Point(self.markicon.GetPosition().x, self.marktoggle.GetPosition().y + self.marktoggle.GetSize().y)
-        self.overview.PopupMenu(menu, pos)
-        menu.Destroy()
-
-    @warnWxThread
-    def RefreshData(self, data):
-        if self.isReady:
-            rebuild = False
-
-            if isinstance(self.torrent, Torrent):
-                curTorrent = self.torrent
-            else:
-                curTorrent = self.torrent.torrent
-
-            if hasattr(data[2], "bundle"):
-                newTorrent = data[2]['bundle'][0]
-            else:
-                newTorrent = data[2]
-
-            # remove cached swarminfo
-            del self.torrent.swarminfo
-            del self.torrent.status
-
-            if not curTorrent.exactCopy(newTorrent):
-                # replace current torrent
-                curTorrent.swift_hash = newTorrent.swift_hash
-                curTorrent.swift_torrent_hash = newTorrent.swift_torrent_hash
-                curTorrent.torrent_file_name = newTorrent.torrent_file_name
-
-                curTorrent.name = newTorrent.name
-                curTorrent.length = newTorrent.length
-                curTorrent.category_id = newTorrent.category_id
-                curTorrent.status_id = newTorrent.status_id
-                curTorrent.num_seeders = newTorrent.num_seeders
-                curTorrent.num_leechers = newTorrent.num_leechers
-
-                self._addOverview(self.overview, self.torrentSizer)
-                if self.canEdit:
-                    if not self.isEditable['name'].IsChanged():
-                        self.isEditable['name'].SetValue(curTorrent.name)
-
-                    if not self.isEditable['description'].IsChanged():
-                        self.isEditable['description'].SetValue(curTorrent.description or '')
-
-            elif curTorrent.num_seeders != newTorrent.num_seeders or curTorrent.num_leechers != newTorrent.num_leechers:
-                curTorrent.num_seeders = newTorrent.num_seeders
-                curTorrent.num_leechers = newTorrent.num_leechers
-                self.ShowHealth(False)
-
-    @forceDBThread
-    def UpdateHealth(self):
-        try:
-            if self.torrent.trackers and len(self.torrent.trackers) > 0:
-                # touch swarminfo property
-                swarmInfo = self.torrent.swarminfo
-
-                if swarmInfo:
-                    diff = time() - self.torrent.last_check
-                else:
-                    diff = 1801
-
-                if diff > 1800:
-                    TorrentChecking.getInstance().addToQueue(self.torrent.infohash)
-                    self.ShowHealth(True)
-                else:
-                    self.ShowHealth(False)
-            else:
-                self.ShowHealth(False, ', no trackers found')
-        except wx.PyDeadObjectError:
-            pass
-
-    @forceWxThread
-    def ShowHealth(self, updating, no_update_reason=''):
-        if getattr(self, 'health', False):
-            updating = ', updating now' if updating else no_update_reason
-
-            diff = time() - self.torrent.last_check
-            if self.torrent.num_seeders < 0 and self.torrent.num_leechers < 0:
-                if self.torrent.status == 'good':
-                    self.health.SetLabel("Unknown, but found peers in the DHT")
-                else:
-                    self.health.SetLabel("Unknown" + updating)
-            else:
-                if diff < 5:
-                    self.health.SetLabel("%s seeders, %s leechers (current)" % (self.torrent.num_seeders, self.torrent.num_leechers))
-                else:
-                    updated = self.guiutility.utility.eta_value(diff, 2)
-                    if updated == '<unknown>':
-                        self.health.SetLabel("%s seeders, %s leechers" % (self.torrent.num_seeders, self.torrent.num_leechers) + updating)
-                    else:
-                        self.health.SetLabel("%s seeders, %s leechers (updated %s ago%s)" % (self.torrent.num_seeders, self.torrent.num_leechers , updated, updating))
-        else:
-            print >> sys.stderr, "No status element to show torrent_status"
-
-    def OnMarkingCreated(self, channeltorrent_id):
-        if self.torrent.get('channeltorrent_id', False) == channeltorrent_id:
-            self.UpdateMarkings()
-
-    def UpdateMarkings(self):
-        if self.torrent.get('channeltorrent_id', False):
-            startWorker(self.ShowMarkings, self.guiutility.channelsearch_manager.getTorrentMarkings, wargs=(self.torrent.channeltorrent_id,), priority=GUI_PRI_DISPERSY)
-
-    @warnWxThread
-    def ShowMarkings(self, delayedResult):
-        markings = delayedResult.get()
-        if len(markings) > 0:
-            msg = 'This torrent is marked as:'
-            for marktype, nr, myMark in markings:
-                msg += ' %s (%d)' % (marktype, nr)
-                if myMark:
-                    self.myMark = marktype
-
-            # see if we are updating
-            if not self.markings:
-                self.markings = MaxBetterText(self.overview, unicode(msg), maxLines=3)
-                self.markingSizer.Insert(0, self.markings)
-            else:
-                self.markings.SetLabel(msg)
-
-            self.torrentSizer.Layout()
-
-    def OnRefresh(self, dslist, magnetlist):
-        found = False
-
-        for ds in dslist:
-            if self.torrent.addDs(ds):
-                found = True
-
-        self.torrent.magnetstatus = magnetlist.get(self.torrent.infohash, None)
-
-        if not found:
-            self.torrent.clearDs()
-            self._Refresh()
-        else:
-            self._Refresh()
-
-    @warnWxThread
-    def _Refresh(self, ds=None):
-        if ds:
-            self.torrent.addDs(ds)
-
-        if self.torrent.magnetstatus:
-            if self.timeouttimer:
-                self.timeouttimer.Stop()
-                self.timeouttimer = 0
-            if self.messageGauge:
-                if self.torrent.magnetState == 2:
-                    self.messageGauge.Pulse()
-                if self.torrent.magnetState == 3:
-                    self.messageGauge.SetValue(self.torrent.magnetstatus[2])
-        elif self.timeouttimer == 0 and not self.isReady:
-            wx.CallLater(1000, self._timeout)
-
-
-        if self.isReady:
-            state = self._GetState()
-
-            if state != self.state:
-                self.ShowPanel(state)
-
-            if state in [TorrentDetails.INCOMPLETE, TorrentDetails.INCOMPLETE_INACTIVE, TorrentDetails.VOD, TorrentDetails.FINISHED]:
-                if getattr(self, 'downloaded', False):
-                    self.downloaded.Update(torrent=self.torrent)
-                else:
-                    self._addOverview(self.overview, self.torrentSizer)
-
-            if getattr(self, 'status', False):
-                self.UpdateStatus()
-
-    def UpdateStatus(self):
-        ds = self.torrent.ds
-        progress = ds.get_progress() if ds else 0
-        statusflag = ds.get_status() if ds else DLSTATUS_STOPPED
-        finished = progress == 1.0
-        status = None
-
-        if self.torrent.magnetstatus or statusflag == DLSTATUS_METADATA:
-            status = 'Torrent file is being downloaded from the DHT'
-        elif statusflag == DLSTATUS_SEEDING:
-            uls = ds.get_current_speed('up') * 1024
-            status = 'Seeding @ %s' % self.utility.speed_format_new(uls)
-        elif finished:
-            status = 'Completed'
-        elif statusflag in [DLSTATUS_ALLOCATING_DISKSPACE, DLSTATUS_WAITING4HASHCHECK]:
-            status = 'Waiting'
-        elif statusflag == DLSTATUS_HASHCHECKING:
-            status = 'Checking'
-        elif statusflag == DLSTATUS_DOWNLOADING:
-            dls = ds.get_current_speed('down') * 1024
-            status = 'Downloading @ %s' % self.utility.speed_format_new(dls)
-        elif statusflag == DLSTATUS_STOPPED:
-            status = 'Stopped'
-
-        if status and not finished and self.torrent.progress and statusflag in [DLSTATUS_DOWNLOADING, DLSTATUS_STOPPED]:
-            status += " (%.1f%%)" % (self.torrent.progress * 100)
-
-        if status:
-            self.status.SetLabel(status)
-
-    def _GetState(self):
-        active = vod = False
-
-        progress = self.torrent.progress
-        finished = progress == 1.0
-
-        ds = self.torrent.ds
-        if ds:
-            if finished:  # finished download
-                active = ds.get_status() == DLSTATUS_SEEDING
-
-            else:  # active download
-                active = ds.get_status() not in [DLSTATUS_STOPPED, DLSTATUS_STOPPED_ON_ERROR]
-                if ds.is_vod():
-                    vod = True
-
-        if finished:
-            if active:
-                state = TorrentDetails.FINISHED
-            else:
-                state = TorrentDetails.FINISHED_INACTIVE
-
-        elif vod:
-            state = TorrentDetails.VOD
-
-        elif progress > 0 or active:
-            if active:
-                state = TorrentDetails.INCOMPLETE
-            else:
-                state = TorrentDetails.INCOMPLETE_INACTIVE
-        else:
-            state = TorrentDetails.INACTIVE
-        return state
-
-    def OnOverviewToggle(self, event):
-        self.showDetails = not self.showDetails
-        self._addOverview(self.overview, self.torrentSizer)
-
-    @warnWxThread
-    def Layout(self):
-        returnValue = wx.Panel.Layout(self)
-
-        if self.isReady:
-            # force setupscrolling for scrollpages, if constructed while not shown this is required.
-            for i in range(self.notebook.GetPageCount()):
-                page = self.notebook.GetPage(i)
-                page.Layout()
-
-                if getattr(page, 'SetupScrolling', False):
-                    page.SetupScrolling(scroll_x=False)
-
-        return returnValue
-
-    @warnWxThread
-    def __del__(self):
-        if DEBUG:
-            print >> sys.stderr, "TorrentDetails: destroying", self.torrent['name']
-        self.guiutility.library_manager.remove_download_state_callback(self.OnRefresh)
-
-        if self.markWindow:
-            self.markWindow.Show(False)
-            self.markWindow.Destroy()
-
-class LibraryDetails(TorrentDetails):
-    @warnWxThread
-    def __init__(self, parent, torrent, bw_history):
-        self.old_progress = -1
-        self.refresh_counter = 0
-        self.bw_history = bw_history
-        TorrentDetails.__init__(self, parent, torrent)
-
-        # Arno, 2012-07-17: Retrieving peerlist for the DownloadStates takes CPU
-        # so only do it when needed for display.
-        self.guiutility.library_manager.set_want_peers(True)
-        self.isShown = True
-
-    def __del__(self):
-        TorrentDetails.__del__(self)
-        self.guiutility.library_manager.set_want_peers(False)
-
-    @forceWxThread
-    def _timeout(self):
-        try:
-            if not self.isReady:
-                if DEBUG:
-                    print >> sys.stderr, "TorrentDetails: timeout on loading", self.torrent.name
-
-                self.Freeze()
-
-                self.messagePanel.SetLabel("Failed loading torrent. Please click retry or wait to allow other peers to respond.\nAlternatively you could remove this torrent from your Downloads.")
-                if self.messageGauge:
-                    self.messageGauge.Show(False)
-                if self.messageButton:
-                    self.messageButton.Show(True)
-                else:
-                    self.messageButton = wx.Button(self, -1, "Retry")
-                    self.messageButton.Bind(wx.EVT_BUTTON, lambda evt: self._doLoad())
-                    self.vSizer.Insert(5, self.messageButton, 0, wx.ALIGN_CENTER_HORIZONTAL | wx.TOP, 10)
-
-                self.Layout()
-
-                self.guiutility.frame.top_bg.SetButtonHandler(self.guiutility.frame.top_bg.delete_btn, self.guiutility.frame.top_bg.OnDelete, 'Delete this torrent.')
-
-                self.Thaw()
-        except wx.PyDeadObjectError:
-            pass
-
-    @warnWxThread
-    def _addTabs(self, ds, showTab=None):
-        # add normal tabs
-        TorrentDetails._addTabs(self, ds, None)
-
-        # insert peers tab
-        peersPanel = wx.Panel(self.notebook)
-        peersPanel.SetBackgroundColour(DEFAULT_BACKGROUND)
-        vSizer = wx.BoxSizer(wx.VERTICAL)
-
-        self.peerList = SelectableListCtrl(peersPanel, tooltip=False)
-        self.peerList.InsertColumn(0, 'IP-address')
-        self.peerList.InsertColumn(1, 'Traffic', wx.LIST_FORMAT_RIGHT)
-        self.peerList.InsertColumn(2, 'State', wx.LIST_FORMAT_RIGHT)
-        self.peerList.InsertColumn(3, 'ID', wx.LIST_FORMAT_RIGHT)
-        self.peerList.setResizeColumn(0)
-        self.peerList.SetToolTipString("States:\nO\t\toptimistic unchoked\nUI\t\tgot interested\nUC\t\tupload chocked\nUQ\t\tgot request\nUBL\tsending data\nUE\t\tupload eligable\nDI\t\tsend interested\nDC\t\tdownload chocked\nS\t\tis snubbed\nL\t\tOutgoing connection\nR\t\tIncoming connection")
-        vSizer.Add(self.peerList, 1, wx.EXPAND | wx.LEFT | wx.TOP | wx.BOTTOM, 10)
-
-        finished = self.torrent.get('progress', 0) == 100 or (ds and ds.get_progress() == 1.0)
-        if not finished:
-            hSizer = wx.BoxSizer(wx.HORIZONTAL)
-            self.availability = StaticText(peersPanel)
-            self.pieces = StaticText(peersPanel)
-            self.availability.sizer = hSizer
-
-            self._add_row(peersPanel, hSizer, 'Availability', self.availability, spacer=3)
-            hSizer.AddSpacer((4, -1))
-            self._add_row(peersPanel, hSizer, 'Pieces', self.pieces, spacer=3)
-
-            vSizer.Add(wx.StaticLine(peersPanel, -1, style=wx.LI_HORIZONTAL), 0, wx.EXPAND | wx.ALL, 3)
-            vSizer.Add(hSizer, 0, wx.EXPAND)
-        else:
-            self.availability = None
-            self.pieces = None
-
-        peersPanel.SetSizer(vSizer)
-        self.notebook.InsertPage(2, peersPanel, "Peers")
-
-        self.speedPanel = Graph(self.notebook)
-        self.speedPanel.SetAxisLabels('Time (5 second update interval)', 'kB/s')
-        self.speedPanel.SetMaxPoints(120)
-        self.speedPanel.AddGraph(wx.Colour(0, 162, 232), [bw[1] for bw in self.bw_history], "Download speed")
-        self.speedPanel.AddGraph(wx.Colour(163, 73, 164), [bw[0] for bw in self.bw_history], "Upload speed")
-        self.notebook.AddPage(self.speedPanel, "Speed")
-
-        if showTab:
-            for i in range(self.notebook.GetPageCount()):
-                if self.notebook.GetPageText(i) == showTab:
-                    self.notebook.SetSelection(i)
-                    break
-        else:
-            self.notebook.SetSelection(0)
-
-    def OnChangeSelection(self, event):
-        files = []
-        for i in range(self.listCtrl.GetItemCount()):
-            files.append(self.listCtrl.GetItem(i, 0).GetText())
-
-        dlg = wx.MultiChoiceDialog(self, "Select which files you would like to download", "File selection", files)
-
-        selected = []
-        for i in range(self.listCtrl.GetItemCount()):
-            if self.listCtrl.GetItem(i, 2).GetText() != "Excluded":
-                selected.append(i)
-        dlg.SetSelections(selected)
-
-        if (dlg.ShowModal() == wx.ID_OK):
-            newselections = dlg.GetSelections()
-            selectedFiles = []
-            for index in newselections:
-                selectedFiles.append(files[index])
-
-            self.guiutility.frame.modifySelection(self.torrent.ds.download, selectedFiles)
-            def reset_selection():
-                self.old_progress = -1
-            wx.CallLater(1000, reset_selection())
-
-        dlg.Destroy()
-
-    @warnWxThread
-    def ShowPanel(self, newState=None):
-        if newState and newState != self.state:
-            self.state = newState
-
-    def OnRefresh(self, dslist, magnetlist):
-        parentShown = self.parent.IsShownOnScreen()
-        if self.isShown != parentShown:
-            self.isShown = parentShown
-            self.guiutility.library_manager.set_want_peers(self.isShown)
-
-        TorrentDetails.OnRefresh(self, dslist, magnetlist)
-
-    @warnWxThread
-    def _Refresh(self, ds=None):
-        TorrentDetails._Refresh(self, ds)
-
-        if self.isReady:
-            self.refresh_counter += 1
-            if self.refresh_counter % 5 == 0:
-                self.speedPanel.AppendData(0, self.torrent.ds.get_current_speed(DOWNLOAD) if self.torrent.ds else 0)
-                self.speedPanel.AppendData(1, self.torrent.ds.get_current_speed(UPLOAD) if self.torrent.ds else 0)
-
-            # register callback for peerlist update
-            self.peerList.Freeze()
-
-            ds = self.torrent.ds
-            index = 0
-            if ds:
-                peers = ds.get_peerlist()
-
-                def downsort(a, b):
-                    if a.get('downrate', 0) != b.get('downrate', 0):
-                        return a.get('downrate', 0) - b.get('downrate', 0)
-                    return a.get('uprate', 0) - b.get('uprate', 0)
-                peers.sort(downsort, reverse=True)
-
-                for peer_dict in peers:
-                    peer_name = peer_dict['ip'] + ':%d @ %d%%' % (peer_dict['port'], peer_dict.get('completed', 0) * 100.0)
-                    if index < self.peerList.GetItemCount():
-                        self.peerList.SetStringItem(index, 0, peer_name)
-                    else:
-                        self.peerList.InsertStringItem(index, peer_name)
-
-                    traffic = ""
-                    traffic += self.guiutility.utility.speed_format_new(peer_dict.get('downrate', 0)) + u"\u2193 "
-                    traffic += self.guiutility.utility.speed_format_new(peer_dict.get('uprate', 0)) + u"\u2191"
-                    self.peerList.SetStringItem(index, 1, traffic.strip())
-
-                    state = ""
-                    if peer_dict.get('optimistic'):
-                        state += "O,"
-                    if peer_dict.get('uinterested'):
-                        state += "UI,"
-                    if peer_dict.get('uchoked'):
-                        state += "UC,"
-                    if peer_dict.get('uhasqueries'):
-                        state += "UQ,"
-                    if not peer_dict.get('uflushed'):
-                        state += "UBL,"
-                    if peer_dict.get('ueligable'):
-                        state += "UE,"
-                    if peer_dict.get('dinterested'):
-                        state += "DI,"
-                    if peer_dict.get('dchoked'):
-                        state += "DC,"
-                    if peer_dict.get('snubbed'):
-                        state += "S,"
-                    state += peer_dict.get('direction', '')
-                    self.peerList.SetStringItem(index, 2, state)
-
-                    if 'extended_version' in peer_dict:
-                        try:
-                            self.peerList.SetStringItem(index, 3, peer_dict['extended_version'].decode('ascii'))
-                        except:
-                            try:
-                                self.peerList.SetStringItem(index, 3, peer_dict['extended_version'].decode('utf-8', 'ignore'))
-                            except:
-                                print >> sys.stderr, "Could not format peer client version"
-                    else:
-                        self.peerList.SetStringItem(index, 3, '')
-
-                    index += 1
-
-                if self.availability:
-                    self.availability.SetLabel("%.2f" % ds.get_availability())
-                    self.pieces.SetLabel("total %d, have %d" % ds.get_pieces_total_complete())
-
-                    self.availability.sizer.Layout()
-
-                dsprogress = ds.get_progress()
-                # Niels: 28-08-2012 rounding to prevent updating too many times
-                dsprogress = long(dsprogress * 1000) / 1000.0
-                if self.old_progress != dsprogress:
-                    completion = {}
-
-                    useSimple = ds.get_download().get_def().get_def_type() == 'swift' or self.listCtrl.GetItemCount() > 100
-                    selected_files = ds.get_download().get_selected_files()
-                    if ds.get_download().get_def().get_def_type() == 'swift':
-                        selected_files = [file.split('/')[1] for file in selected_files]
-                    if useSimple:
-                        if selected_files:
-                            for i in range(self.listCtrl.GetItemCount()):
-                                file = self.listCtrl.GetItem(i, 0).GetText()
-                                if file in selected_files:
-                                    completion[file] = dsprogress
-                        else:
-                            for i in range(self.listCtrl.GetItemCount()):
-                                completion[self.listCtrl.GetItem(i, 0).GetText()] = dsprogress
-                    else:
-                        for file, progress in ds.get_files_completion():
-                            completion[file] = progress
-
-                    for i in range(self.listCtrl.GetItemCount()):
-                        listfile = self.listCtrl.GetItem(i, 0).GetText()
-
-                        if listfile in selected_files or not selected_files:
-                            self.listCtrl.SetStringItem(i, 2, 'Included')
-                        else:
-                            self.listCtrl.SetStringItem(i, 2, 'Excluded')
-
-                        progress = completion.get(listfile, None)
-                        if isinstance(progress, float) or isinstance(progress, int):
-                            self.listCtrl.SetStringItem(i, 3, "%.2f%%" % (progress * 100))
-
-                    self.old_progress = dsprogress
-
-            if index == 0:
-                self.peerList.DeleteAllItems()
-                self.peerList.InsertStringItem(index, "Not connected to any peers")
-            else:
-                while index < self.peerList.GetItemCount():
-                    self.peerList.DeleteItem(index)
-                    index += 1
-
-            self.peerList.SetColumnWidth(1, wx.LIST_AUTOSIZE)
-            self.peerList.SetColumnWidth(2, wx.LIST_AUTOSIZE)
-            self.peerList.SetColumnWidth(3, wx.LIST_AUTOSIZE)
-            self.peerList._doResize()
-            self.peerList.Thaw()
-
-class ChannelDetails(AbstractDetails):
-
-    def __init__(self, parent, channel):
-        FancyPanel.__init__(self, parent)
-        self.Hide()
-
-        self.guiutility = GUIUtility.getInstance()
-        self.utility = self.guiutility.utility
-        self.uelog = UserEventLogDBHandler.getInstance()
-
-        self.parent = parent
-        self.isReady = False
-        self.SetBackgroundColour(GRADIENT_LGREY, GRADIENT_DGREY)
-
-        self.vSizer = wx.BoxSizer(wx.VERTICAL)
-
-        self.messageIcon = wx.StaticBitmap(self, -1, wx.ArtProvider.GetBitmap(wx.ART_INFORMATION))
-        self.messagePanel = TransparentText(self, -1, "Loading details, please wait.")
-        self.messageGauge = None
-        _set_font(self.messagePanel, size_increment=2, fontweight=wx.FONTWEIGHT_NORMAL)
-
-        for colour, height in [(SEPARATOR_GREY, 1), (FILTER_GREY, 25), (SEPARATOR_GREY, 1)]:
-            panel = wx.Panel(self)
-            panel.SetMinSize((-1, height))
-            panel.SetBackgroundColour(colour)
-            self.vSizer.Add(panel, 0, wx.EXPAND)
-
-        self.vSizer.AddStretchSpacer()
-        hSizer = wx.BoxSizer(wx.HORIZONTAL)
-        hSizer.Add(self.messageIcon, 0, wx.ALIGN_CENTER_VERTICAL | wx.RIGHT, 15)
-        hSizer.Add(self.messagePanel, 0, wx.ALL, 3)
-        self.vSizer.Add(hSizer, 0, wx.ALIGN_CENTER_VERTICAL | wx.ALIGN_CENTER_HORIZONTAL)
-        self.vSizer.AddStretchSpacer()
-
-        self.SetSizer(self.vSizer)
-        self.Layout()
-
-        self.showChannel(channel)
-
-        self.Show()
-
-    @forceWxThread
-    def showChannel(self, channel):
-        try:
-            if not self.isReady:
-                self.state = -1
-                self.channel = channel
-
-                self.Freeze()
-                self.messagePanel.Show(False)
-                self.messageIcon.Show(False)
-                if self.messageGauge: self.messageGauge.Show(False)
-
-                self.notebook = SimpleNotebook(self, style=wx.NB_NOPAGETHEME, name="ChannelDetailsNotebook")
-
-                self.overview, self.overviewSizer = self._create_tab(self.notebook, 'Channel details', border=10)
-                self.overview.SetBackgroundColour(wx.WHITE)
-
-                self._addOverview(self.overview, self.overviewSizer)
-
-                self.vSizer.Clear(deleteWindows=True)
-                self.vSizer.Add(self.notebook, 1, wx.EXPAND)
-                self.notebook.SetSelection(0)
-
-                self.Thaw()
-                self.isReady = True
-                self.Layout()
-
-        except wx.PyDeadObjectError:
-            pass
-
-    @forceWxThread
-    def _addOverview(self, panel, sizer):
-        sizer.Clear(deleteWindows=True)
-
-        vSizer = wx.FlexGridSizer(0, 2, 3, 10)
-        vSizer.AddGrowableCol(1)
-        vSizer.AddGrowableRow(6)
-
-        self._add_row(self.overview, vSizer, "Name", self.channel.name)
-        if self.channel.description:
-            self._add_row(self.overview, vSizer, "Description", self.channel.description)
-        self._add_row(self.overview, vSizer, "Torrents", str(self.channel.nr_torrents))
-        self._add_row(self.overview, vSizer, "Latest update", format_time(self.channel.modified))
-        self._add_row(self.overview, vSizer, "Favorite votes", str(self.channel.nr_favorites))
-
-        sizer.Add(vSizer, 1, wx.EXPAND)
-        sizer.Layout()
-
-    @warnWxThread
-    def RefreshData(self, data):
-        if self.isReady:
-            if isinstance(self.channel, Channel):
-                self.channel.name = data[2].name
-                self.channel.description = data[2].description
-                self.channel.nr_torrents = data[2].nr_torrents
-                self.channel.modified = data[2].modified
-                self.channel.nr_favorites = data[2].nr_favorites
-
-            self._addOverview(self.overview, self.overviewSizer)
-
-
-class PlaylistDetails(AbstractDetails):
-
-    def __init__(self, parent, playlist):
-        FancyPanel.__init__(self, parent)
-        self.Hide()
-
-        self.guiutility = GUIUtility.getInstance()
-        self.utility = self.guiutility.utility
-        self.uelog = UserEventLogDBHandler.getInstance()
-
-        self.parent = parent
-        self.isReady = False
-        self.SetBackgroundColour(GRADIENT_LGREY, GRADIENT_DGREY)
-        self.torrents = None
-
-        self.vSizer = wx.BoxSizer(wx.VERTICAL)
-        self.messageIcon = wx.StaticBitmap(self, -1, wx.ArtProvider.GetBitmap(wx.ART_INFORMATION))
-        self.messagePanel = TransparentText(self, -1, "Loading details, please wait.")
-        self.messageGauge = None
-        _set_font(self.messagePanel, size_increment=2, fontweight=wx.FONTWEIGHT_NORMAL)
-
-        for colour, height in [(SEPARATOR_GREY, 1), (FILTER_GREY, 25), (SEPARATOR_GREY, 1)]:
-            panel = wx.Panel(self)
-            panel.SetMinSize((-1, height))
-            panel.SetBackgroundColour(colour)
-            self.vSizer.Add(panel, 0, wx.EXPAND)
-
-        self.vSizer.AddStretchSpacer()
-        hSizer = wx.BoxSizer(wx.HORIZONTAL)
-        hSizer.Add(self.messageIcon, 0, wx.ALIGN_CENTER_VERTICAL | wx.RIGHT, 15)
-        hSizer.Add(self.messagePanel, 0, wx.ALL, 3)
-        self.vSizer.Add(hSizer, 0, wx.ALIGN_CENTER_VERTICAL | wx.ALIGN_CENTER_HORIZONTAL)
-        self.vSizer.AddStretchSpacer()
-
-        self.SetSizer(self.vSizer)
-        self.Layout()
-
-        self.showPlaylist(playlist)
-
-        self.Show()
-
-    @forceWxThread
-    def showPlaylist(self, playlist):
-        try:
-            if not self.isReady:
-                self.state = -1
-                self.playlist = playlist
-
-                self.Freeze()
-                self.messagePanel.Show(False)
-                self.messageIcon.Show(False)
-                if self.messageGauge: self.messageGauge.Show(False)
-
-                self.notebook = SimpleNotebook(self, style=wx.NB_NOPAGETHEME, name="ChannelDetailsNotebook")
-
-                self.overview, self.overviewSizer = self._create_tab(self.notebook, 'Playlist details', border=10)
-                self.overview.SetBackgroundColour(wx.WHITE)
-
-                self._addOverview(self.overview, self.overviewSizer)
-
-                self.vSizer.Clear(deleteWindows=True)
-                self.vSizer.Add(self.notebook, 1, wx.EXPAND)
-                self.notebook.SetSelection(0)
-
-                self.Thaw()
-                self.isReady = True
-                self.Layout()
-
-        except wx.PyDeadObjectError:
-            pass
-
-    @forceWxThread
-    def _addOverview(self, panel, sizer):
-        sizer.Clear(deleteWindows=True)
-
-        vSizer = wx.FlexGridSizer(0, 2, 3, 10)
-        vSizer.AddGrowableCol(1)
-        vSizer.AddGrowableRow(6)
-
-        self._add_row(self.overview, vSizer, "Name", self.playlist.name)
-        if self.playlist.description:
-            self._add_row(self.overview, vSizer, "Description", self.playlist.description)
-        self._add_row(self.overview, vSizer, "Torrents", str(self.playlist.nr_torrents))
-
-        if self.playlist and self.playlist.nr_torrents > 0:
-            if self.torrents == None:
-                def do_db():
-                    from Tribler.Main.vwxGUI.SearchGridManager import ChannelManager
-                    return ChannelManager.getInstance().getTorrentsFromPlaylist(self.playlist)[2]
-
-                def do_gui(delayedResult):
-                    self.torrents = delayedResult.get()
-                    bmps = []
-                    for torrent in self.torrents:
-                        thumb_dir = os.path.join(self.guiutility.utility.session.get_torrent_collecting_dir(), 'thumbs-' + binascii.hexlify(torrent.infohash))
-                        if os.path.isdir(thumb_dir) and len(os.listdir(thumb_dir)) > 0:
-                            bmps.append(wx.Bitmap(os.path.join(thumb_dir, os.listdir(thumb_dir)[1]), wx.BITMAP_TYPE_ANY))
-                        if len(bmps) > 3: break
-                    self.Freeze()
-                    tp = self.GetThumbnailPanel(panel, bmps)
-                    tSizer.Insert(1, tp, 0, wx.ALIGN_RIGHT | wx.ALIGN_TOP | wx.EXPAND)
-                    self.overviewSizer.Layout()
-                    self.Thaw()
-
-                startWorker(do_gui, do_db, retryOnBusy=True, priority=GUI_PRI_DISPERSY)
-
-            tSizer = wx.BoxSizer(wx.HORIZONTAL)
-            tSizer.Add(vSizer, 1, wx.ALIGN_LEFT | wx.ALIGN_TOP | wx.EXPAND)
-            sizer.Add(tSizer, 1, wx.EXPAND)
-        else:
-            sizer.Add(vSizer, 1, wx.EXPAND)
-
-        sizer.Layout()
-
-    def GetThumbnailPanel(self, parent, bmps):
-        panel = wx.Panel(parent, -1)
-        panel.SetBackgroundColour(parent.GetBackgroundColour())
-
-        if bmps:
-            bmps_large = []
-            bmps_small = []
-
-            res_large = limit_resolution(bmps[0].GetSize(), (175, 175))
-            res_small = limit_resolution(bmps[0].GetSize(), (85, 85))
-
-            for bmp in bmps:
-                if bmp.IsOk():
-                    bmp = bmp.ConvertToImage().Scale(*res_large, quality=wx.IMAGE_QUALITY_HIGH).ConvertToBitmap()
-                    bmps_large.append(bmp)
-                    bmp = bmp.ConvertToImage().Scale(*res_small, quality=wx.IMAGE_QUALITY_HIGH).ConvertToBitmap()
-                    bmps_small.append(bmp)
-
-            fgSizer = wx.FlexGridSizer(2, 2, 5, 5)
-            hSizer = wx.BoxSizer(wx.HORIZONTAL)
-            hSizer.Add(fgSizer, 1, 0)
-
-            for bmp in bmps_small:
-                sbmp = wx.StaticBitmap(panel, -1)
-                sbmp.SetBitmap(bmp)
-                fgSizer.Add(sbmp, 0, 0)
-
-            hSizer.AddSpacer((5, -1))
-
-            sbmp = StaticBitmaps(panel, -1)
-            sbmp.SetBitmaps(bmps_large)
-            hSizer.Add(sbmp, 1, 0)
-            panel.SetSizer(hSizer)
-
-        return panel
-
-    @warnWxThread
-    def RefreshData(self, data):
-        if self.isReady:
-            if isinstance(self.playlist, Playlist):
-                self.playlist.name = data[2].name
-                self.playlist.description = data[2].description
-                self.playlist.nr_torrents = data[2].nr_torrents
-
-            self._addOverview(self.overview, self.overviewSizer)
-
-
-class AbstractInfoPanel(FancyPanel):
-
-    def __init__(self, parent):
-        FancyPanel.__init__(self, parent)
-        self.Hide()
-
-        self.guiutility = GUIUtility.getInstance()
-        self.utility = self.guiutility.utility
-        self.uelog = UserEventLogDBHandler.getInstance()
-
-        self.parent = parent
-        self.isReady = False
-        self.SetBackgroundColour(GRADIENT_LGREY, GRADIENT_DGREY)
-
-        self.topSizer = wx.BoxSizer(wx.VERTICAL)
-        self.mainSizer = wx.BoxSizer(wx.HORIZONTAL)
-        self.dialogSizer = wx.BoxSizer(wx.VERTICAL)
-        self.messageSizer = wx.BoxSizer(wx.HORIZONTAL)
-        self.textSizer = wx.BoxSizer(wx.VERTICAL)
-        self.buttonSizer = wx.BoxSizer(wx.HORIZONTAL)
-
-        self.mainSizer.AddStretchSpacer()
-        self.mainSizer.Add(self.dialogSizer, 0, wx.EXPAND)
-        self.mainSizer.AddStretchSpacer()
-
-        self.dialogSizer.AddStretchSpacer()
-        self.dialogSizer.Add(self.messageSizer, 0, wx.EXPAND)
-        self.dialogSizer.Add(self.buttonSizer, 0, wx.EXPAND | wx.TOP, 15)
-        self.dialogSizer.AddStretchSpacer()
-
-        self.messageSizer.Add(self.textSizer, 0, 0)
-
-        self.buttonSizer.AddStretchSpacer()
-
-        for colour, height in [(SEPARATOR_GREY, 1), (FILTER_GREY, 25), (SEPARATOR_GREY, 1)]:
-            panel = wx.Panel(self)
-            panel.SetMinSize((-1, height))
-            panel.SetBackgroundColour(colour)
-            self.topSizer.Add(panel, 0, wx.EXPAND)
-        self.topSizer.Add(self.mainSizer, 1, wx.EXPAND)
-        self.SetSizer(self.topSizer)
-        self.Layout()
-
-    def AddMessage(self, message, colour=wx.Colour(50, 50, 50), bold=False):
-        if not self.textSizer.GetChildren():
-            self.messageSizer.Insert(0, TransparentStaticBitmap(self, -1, wx.ArtProvider.GetBitmap(wx.ART_INFORMATION)), 0, wx.ALIGN_CENTER_VERTICAL | wx.RIGHT, 15)
-
-        message = TransparentText(self, -1, message)
-        _set_font(message, size_increment=2, fontcolour=colour, fontweight=wx.FONTWEIGHT_NORMAL if not bold else wx.FONTWEIGHT_BOLD)
-        self.textSizer.Add(message, 0, wx.ALIGN_CENTER_VERTICAL)
-
-        self.Layout()
-
-    def AddButton(self, label, handler, icon=None):
-        if handler == None or label == None:
-            return
-
-        button = ProgressButton(self, -1, label)
-        button.Bind(wx.EVT_LEFT_UP, handler)
-        if icon:
-            button.SetIcon(icon)
-        self.buttonSizer.Add(button, 0, wx.LEFT, 15)
-        self.Layout()
-
-class SearchInfoPanel(AbstractInfoPanel):
-
-    def Set(self, num_items):
-        self.AddMessage('A channel is a collection of torrents made by users to share their favorite torrents.')
-        self.AddMessage('Channels may contain torrents associated with your search.')
-        if num_items > 0:
-            self.AddMessage('Please click on a channel or a torrent for more details.')
-        self.Show(True)
-
-class ChannelInfoPanel(AbstractInfoPanel):
-
-    def Set(self, num_items, is_favourite):
-        if is_favourite:
-            self.AddMessage('This is a list of your favorite channels.')
-            if num_items > 0:
-                self.AddMessage('Please select a channel for more details, or visit it to access its content.')
-        else:
-            self.AddMessage('A channel is a collection of torrents made by users to share their favorite torrents.')
-            if num_items > 0:
-                self.AddMessage('Please click on a channel for more details.')
-        self.Show(True)
-
-
-class LibraryInfoPanel(AbstractInfoPanel):
-
-    def Set(self, num_items):
-        if num_items > 0:
-            self.AddMessage('Please select a torrent for more details.')
-        self.Show(True)
-
-
-class PlaylistInfoPanel(AbstractInfoPanel):
-
-    def Set(self, num_items, is_favourite):
-        if is_favourite == True:
-            self.AddMessage('You are looking at the full content of this playlist.')
-        elif is_favourite == False:
-            self.AddMessage('You are looking at a preview of this playlist. To see more of it, mark the channel as favorite.')
-        if num_items > 0:
-            self.AddMessage('Please click on a torrent for more details.')
-        self.Show(True)
-
-
-class SelectedchannelInfoPanel(AbstractInfoPanel):
-
-    def Set(self, num_items, vote, channelstate, iamModerator):
-        explicit_vote = vote != 0
-        preview = not explicit_vote and not iamModerator
-        open2edit = channelstate == ChannelCommunity.CHANNEL_CLOSED and iamModerator
-        allow2edit = vote == 2 and channelstate == ChannelCommunity.CHANNEL_OPEN
-
-        if preview:
-            self.AddMessage("You are looking at a preview of this channel. If you want to see more of it, \"Mark it as Favorite\".")
-
-        else:
-            msg1 = ""
-            msg2 = ""
-
-            if iamModerator:
-                msg1 = "You are looking at the contents of your channel."
-            elif vote == -1:
-                msg1 = "You have marked this Channel as Spam."
-            elif vote == 2:
-                msg1 = 'You are looking at the full content of one of your favorite channels.'
-
-            if open2edit:
-                msg1 = "You can now enable community-features for this Channel."
-                msg2 = "Allowing other users to comment, modify and improve meta-data will increase the overall community feel. Try it now.\nEdit the channel settings to get started."
-
-            elif allow2edit:
-                msg1 = "This is an open community channel. You can modify it, comment on it and add new content."
-                msg2 = "You can edit this channel" if not msg2 else msg2
-
-            if msg1:
-                self.AddMessage(msg1)
-            if msg2:
-                self.AddMessage(msg2)
-
-        if num_items > 0:
-            self.AddMessage('Please click on a torrent or a playlist for more details.')
-        self.Show(True)
-
-
-class ProgressPanel(wx.BoxSizer):
-    # eta style
-    ETA_DEFAULT = 1
-    ETA_EXTENDED = 2
-
-    def __init__(self, parent, item, style=ETA_DEFAULT, show_bar=True, show_status=True):
-        wx.BoxSizer.__init__(self, wx.VERTICAL)
-        self.item = item
-        self.style = style
-        self.show_bar = show_bar
-        self.show_status = show_status
-        guiutility = GUIUtility.getInstance()
-        self.utility = guiutility.utility
-
-        # self.AddStretchSpacer()
-        if show_bar:
-            self.pb = ProgressBar(parent, colours=["#ffffff", DOWNLOADING_COLOUR, SEEDING_COLOUR])
-            self.pb.SetMaxSize((-1, -1))
-            self.Add(self.pb, 1, wx.EXPAND)
-        if show_status:
-            self.status = StaticText(parent)
-            self.Add(self.status, 0, wx.EXPAND)
-
-        # self.AddStretchSpacer()
-        self.Update()
-
-    def Update(self, ds=None, torrent=None):
-        # return_val, 0 == inactive, 1 == incomplete, 2 == complete/seeding
-        return_val = 0
-
-        if ds == None:
-            if torrent:
-                ds = torrent.ds
-            else:
-                ds = self.item.original_data.get('ds', None)
-
-        if ds != None:
-            progress = ds.get_progress()
-            size = ds.get_length()
-
-            seeds, peers = ds.get_num_seeds_peers()
-
-            dls = ds.get_current_speed('down') * 1024
-            uls = ds.get_current_speed('up') * 1024
-
-            eta = ds.get_eta()
-            status = ds.get_status()
-
-        else:
-            progress = self.item.original_data.get('progress')
-            if progress == None:
-                progress = 0
-            size = self.item.original_data.get('length', False)
-
-            seeds = peers = None
-            dls = uls = 0
-
-            eta = ''
-            status = DLSTATUS_STOPPED
-
-        if seeds == None:
-            seeds = 0
-        if peers == None:
-            peers = 0
-
-        progress = max(0, min(1, progress))  # progress has to be between 0 and 1
-
-        self.item.data[1] = status
-        self.item.data[2] = [seeds, peers]
-        self.item.data[3] = dls
-        self.item.data[4] = uls
-
-        finished = progress == 1.0
-        if finished:
-            eta = "Completed"
-            if status == DLSTATUS_SEEDING:
-                eta += ", seeding"
-                return_val = 2
-            elif status == DLSTATUS_WAITING4HASHCHECK:
-                eta += ', waiting for hashcheck'
-            elif status == DLSTATUS_HASHCHECKING:
-                eta += ', checking'
-            else:
-                eta += ", inactive"
-        else:
-            if status == DLSTATUS_ALLOCATING_DISKSPACE:
-                eta = 'Allocating diskspace'
-
-            elif status == DLSTATUS_WAITING4HASHCHECK:
-                eta = 'Waiting for hashcheck'
-
-            elif status == DLSTATUS_HASHCHECKING:
-                eta = 'Checking'
-                if progress > 0:
-                    eta += "(%0.1f%%)" % (progress * 100)
-
-            elif status == DLSTATUS_DOWNLOADING:
-                sizestr = ''
-                if size:
-                    size_progress = size * progress
-
-                    def format_size(bytes):
-                        if bytes > 1073741824:
-                            return self.utility.size_format(bytes, 1)
-                        return self.utility.size_format(bytes, 0)
-                    sizestr = '%s/%s (%0.1f%%)' % (format_size(size_progress), format_size(size), progress * 100)
-
-                eta = self.utility.eta_value(eta, truncate=2)
-                if eta == '' or eta.find('unknown') != -1:
-                    eta = sizestr
-
-
-                    if self.show_status and self.style == ProgressPanel.ETA_DEFAULT and dls == 0 and uls == 0 and ds:
-                        if ds.get_num_con_initiated() > 0:
-                            eta += ' - connecting'
-
-                            nrdots = (self.status.GetLabel()[-3:].count('.') + 1) % 4
-                            eta += '.' * nrdots
-
-                else:
-                    eta = sizestr + ' - ' + eta
-
-                return_val = 1
-            else:
-                eta = 'Incomplete, inactive (%0.1f%%)' % (progress * 100)
-
-        if self.style == ProgressPanel.ETA_EXTENDED:
-            if status == DLSTATUS_SEEDING:
-                upSpeed = " @ " + self.utility.speed_format_new(uls)
-                eta += upSpeed
-            elif status == DLSTATUS_DOWNLOADING:
-                dlSpeed = " @ " + self.utility.speed_format_new(dls)
-                eta += dlSpeed
-
-        # Update eta
-        if self.show_status and self.status.GetLabel() != eta:
-            self.status.SetLabel(eta)
-            self.status.Refresh()
-
-        if self.show_bar:
-            if not status in [DLSTATUS_WAITING4HASHCHECK, DLSTATUS_ALLOCATING_DISKSPACE, DLSTATUS_HASHCHECKING, DLSTATUS_STOPPED]:
-                havedigest = ds.get_pieces_complete()
-            else:
-                havedigest = None
-
-            # Update graph
-            if finished:
-                self.pb.reset(colour=2)  # Show as complete
-            elif havedigest:
-                self.pb.set_pieces(havedigest)
-            elif progress > 0:
-                self.pb.setNormalPercentage(progress)  # Show as having some
-            else:
-                self.pb.reset(colour=0)  # Show as having none
-            self.pb.Refresh()
-
-        return return_val
-
-class StringProgressPanel(wx.BoxSizer):
-    def __init__(self, parent, torrent):
-        wx.BoxSizer.__init__(self, wx.HORIZONTAL)
-        self.parent = parent
-        self.torrent = torrent
-
-        guiutility = GUIUtility.getInstance()
-        self.utility = guiutility.utility
-
-        self.text = StaticText(parent)
-        self.Add(self.text, 1, wx.EXPAND)
-
-    def Update(self, ds=None):
-        if ds == None:
-            ds = self.torrent.ds
-
-        if ds != None:
-            progress = ds.get_progress()
-            size = ds.get_length()
-
-            seeds, peers = ds.get_num_seeds_peers()
-
-            dls = ds.get_current_speed('down') * 1024
-            uls = ds.get_current_speed('up') * 1024
-
-            eta = ds.get_eta()
-
-            if progress == 1.0:
-                self.text.SetLabel("Currently uploading to %d peers @ %s." % (peers, self.utility.speed_format_new(uls)))
-            else:
-                remaining = size - (size * progress)
-                eta = self.utility.eta_value(eta, truncate=2)
-                if eta == '' or eta.find('unknown') != -1:
-                    self.text.SetLabel("Currently downloading @ %s, %s still remaining." % (self.utility.speed_format_new(dls), format_size(remaining)))
-                else:
-                    self.text.SetLabel("Currently downloading @ %s, %s still remaining. Expected to finish in %s." % (self.utility.speed_format_new(dls), format_size(remaining), eta))
-
-class MyChannelDetails(wx.Panel):
-    def __init__(self, parent, torrent, channel_id):
-        self.parent = parent
-        self.torrent = torrent
-        self.channel_id = channel_id
-
-        self.uelog = UserEventLogDBHandler.getInstance()
-        self.guiutility = GUIUtility.getInstance()
-
-        wx.Panel.__init__(self, parent)
-
-        self.borderSizer = wx.BoxSizer()
-        self.SetSizer(self.borderSizer)
-
-        self.SetBackgroundColour(LIST_DESELECTED)
-        self.guiutility.torrentsearch_manager.loadTorrent(self.torrent, callback=self.showTorrent)
-
-    @forceWxThread
-    def showTorrent(self, torrent):
-        notebook = SimpleNotebook(self, style=wx.NB_NOPAGETHEME)
-        listCtrl = BetterListCtrl(notebook)
-        listCtrl.InsertColumn(0, 'Name')
-        listCtrl.InsertColumn(1, 'Size', wx.LIST_FORMAT_RIGHT)
-
-        self.il = wx.ImageList(16, 16)
-        play_img = self.il.Add(wx.Bitmap(os.path.join(self.guiutility.vwxGUI_path, 'images', 'library_play.png'), wx.BITMAP_TYPE_ANY))
-        file_img = self.il.Add(wx.ArtProvider.GetBitmap(wx.ART_NORMAL_FILE, size=(16, 16)))
-        listCtrl.SetImageList(self.il, wx.IMAGE_LIST_SMALL)
-
-        for filename, size in torrent.files:
-            try:
-                pos = listCtrl.InsertStringItem(sys.maxint, filename)
-            except:
-                try:
-                    pos = listCtrl.InsertStringItem(sys.maxint, filename.decode('utf-8', 'ignore'))
-                except:
-                    print >> sys.stderr, "Could not format filename", torrent.name
-            listCtrl.SetItemData(pos, pos)
-            size = self.guiutility.utility.size_format(size)
-            listCtrl.SetStringItem(pos, 1, size)
-
-            if filename in torrent.videofiles:
-                listCtrl.SetItemColumnImage(pos, 0, play_img)
-            else:
-                listCtrl.SetItemColumnImage(pos, 0, file_img)
-
-        listCtrl.setResizeColumn(0)
-        listCtrl.SetMinSize((1, -1))
-        listCtrl.SetColumnWidth(1, wx.LIST_AUTOSIZE)  # autosize only works after adding rows
-        notebook.AddPage(listCtrl, "Files")
-
-        if self.subsupport._registered and torrent.isPlayable():
-            self.subtitles = wx.Panel(notebook)
-            self.vSizer = wx.BoxSizer(wx.VERTICAL)
-            self.subtitles.SetSizer(self.vSizer)
-            notebook.AddPage(self.subtitles, "Subtitles")
-            self.AddSubs()
-
-        self.borderSizer.Add(notebook, 1, wx.EXPAND)
-        self.Layout()
-
-    def AddSubs(self):
-        self.vSizer.ShowItems(False)
-        self.vSizer.DeleteWindows()
-        self.vSizer.Clear()
-
-        currentsubs = self.subsupport.getSubtitleInfos(self.my_permid, self.torrent['infohash'])
-        if len(currentsubs) > 0:
-            header = StaticText(self.subtitles, -1, "Current Subtitles")
-            font = header.GetFont()
-            font.SetWeight(wx.FONTWEIGHT_BOLD)
-            header.SetFont(font)
-            self.vSizer.Add(header, 0, wx.BOTTOM, 3)
-
-            curlang = [self.supportedLang[langkey] for langkey in currentsubs.keys()]
-            curlang.sort()
-            for lang in curlang:
-                self.vSizer.Add(StaticText(self.subtitles, -1, lang), 0, wx.LEFT, 6)
-        else:
-            header = StaticText(self.subtitles, -1, "No subtitles added to this .torrent.")
-            font = header.GetFont()
-            font.SetWeight(wx.FONTWEIGHT_BOLD)
-            header.SetFont(font)
-            self.vSizer.Add(header)
-
-        hSizer = wx.BoxSizer(wx.HORIZONTAL)
-        hSizer.Add(StaticText(self.subtitles, -1, "Add a subtitle to this .torrent"), 0, wx.ALIGN_CENTER_VERTICAL)
-        hSizer.AddStretchSpacer()
-        button = wx.Button(self.subtitles, -1, "Browse")
-        button.Bind(wx.EVT_BUTTON, self.OnClick)
-        hSizer.Add(button)
-        self.vSizer.Add(hSizer, 0, wx.EXPAND)
-        self.vSizer.Layout()
-
-    def OnClick(self, event):
-        dlg = wx.FileDialog(self, "Choose .srt file", wildcard="SubRip file (*.srt) |*.srt", style=wx.DEFAULT_DIALOG_STYLE)
-
-        path = DefaultDownloadStartupConfig.getInstance().get_dest_dir() + os.sep
-        dlg.SetPath(path)
-        if dlg.ShowModal() == wx.ID_OK:
-            file = dlg.GetPath()
-            dlg.Destroy()
-
-            dlg = wx.SingleChoiceDialog(self, 'Choose a language for this subtitle?', 'Language?', self.supportedLangFull)
-            if dlg.ShowModal() == wx.ID_OK:
-                lang = dlg.GetStringSelection()
-                for key, value in self.supportedLang.iteritems():
-                    if value == lang:
-                        self.subsupport.publishSubtitle(self.torrent['infohash'], key, file)
-                        self.uelog.addEvent(message="MyChannel: new subtitle added", type=2)
-                        self.AddSubs()
-
-                        break
-        dlg.Destroy()
-
-class MyChannelPlaylist(AbstractDetails):
-    def __init__(self, parent, on_manage, can_edit=False, on_save=None, on_remove=None, playlist={}):
-        self.can_edit = can_edit
-        self.on_manage = on_manage
-        self.on_save = on_save
-        self.on_remove = on_remove
-        self.playlist = playlist
-        self.torrent_ids = []
-
-        wx.Panel.__init__(self, parent)
-        self.SetBackgroundColour(wx.WHITE)
-        vSizer = wx.BoxSizer(wx.VERTICAL)
-
-        gridSizer = wx.FlexGridSizer(0, 2, 3, 10)
-        gridSizer.AddGrowableCol(1)
-        gridSizer.AddGrowableRow(1)
-
-
-        if can_edit:
-            self.name = wx.TextCtrl(self, value=playlist.get('name', ''))
-            self.name.SetMaxLength(40)
-
-            self.description = wx.TextCtrl(self, value=playlist.get('description', ''), style=wx.TE_MULTILINE)
-            self.description.SetMaxLength(2000)
-        else:
-            self.name = StaticText(self, -1, playlist.get('name', ''))
-            self.description = StaticText(self, -1, playlist.get('description', ''))
-
-            self.name.SetMinSize((1, -1))
-            self.description.SetMinSize((1, -1))
-
-        self._add_row(self, gridSizer, 'Name', self.name)
-        self._add_row(self, gridSizer, 'Description', self.description)
-        vSizer.Add(gridSizer, 1, wx.EXPAND | wx.ALL, 3)
-
-        manage = wx.Button(self, -1, 'Manage Torrents')
-        manage.Bind(wx.EVT_BUTTON, self.OnManage)
-
-        if can_edit and playlist.get('id', False):
-            hSizer = wx.BoxSizer(wx.HORIZONTAL)
-            save = wx.Button(self, -1, 'Save Playlist')
-            save.Bind(wx.EVT_BUTTON, self.OnSave)
-
-            delete = wx.Button(self, -1, 'Remove Playlist')
-            delete.Bind(wx.EVT_BUTTON, self.OnRemove)
-
-            hSizer.Add(save, wx.RIGHT, 3)
-            hSizer.Add(delete, wx.RIGHT, 3)
-            hSizer.Add(manage)
-
-            vSizer.Add(hSizer, 0, wx.ALIGN_RIGHT | wx.ALL, 3)
-        else:
-            vSizer.Add(manage, 0, wx.ALIGN_RIGHT | wx.ALL, 3)
-
-        self.SetSizer(vSizer)
-
-    def OnManage(self, event):
-        self.torrent_ids = self.on_manage(self.playlist)
-
-    def OnSave(self, event):
-        self.on_save(self.playlist.get('id'), self)
-
-    def OnRemove(self, event):
-        self.on_remove(self.playlist.get('id'), self)
-
-    def GetInfo(self):
-        name = self.name.GetValue()
-        description = self.description.GetValue()
-        return name, description, self.torrent_ids
-
-    def IsChanged(self):
-        if self.can_edit:
-            name = self.name.GetValue()
-            description = self.description.GetValue()
-
-            return name != self.playlist.get('name', '') or description != self.playlist.get('description', '')
-        return False
-
-
-class ChannelsExpandedPanel(wx.Panel):
-    def __init__(self, parent, size=wx.DefaultSize):
-        wx.Panel.__init__(self, parent, size=size, style=wx.NO_BORDER)
-        self.guiutility = GUIUtility.getInstance()
-        self.fg_colour = self.GetForegroundColour()
-        self.manager = self.guiutility.frame.channellist.GetManager()
-        self.channel_category = None
-        self.channel_or_playlist = None
-        self.AddComponents()
-        self.SetBackgroundColour(parent.GetBackgroundColour())
-        self.Bind(wx.EVT_SHOW, self.OnShow)
-        wx.CallAfter(self.AddCurrentChannelLink)
-
-    def AddComponents(self):
-        self.vSizer = wx.BoxSizer(wx.VERTICAL)
-        self.hSizer = wx.BoxSizer(wx.HORIZONTAL)
-        self.hSizer.Add(self.vSizer, 1, wx.EXPAND | wx.LEFT, 20)
-
-        self.links = {}
-        for name in ['All', 'Favorites', 'My Channel']:
-            link = LinkStaticText(self, name, icon=None, font_colour=TRIBLER_RED if name == 'All' else self.fg_colour)
-            link.Bind(wx.EVT_LEFT_UP, self.OnCategory)
-            self.links[name] = link
-            self.vSizer.Add(link, 0, wx.EXPAND | wx.ALIGN_CENTER_VERTICAL)
-
-        self.SetSizer(self.hSizer)
-        self.Layout()
-
-    def OnShow(self, event):
-        if self.IsShownOnScreen():
-            if self.channel_or_playlist:
-                if isinstance(self.channel_or_playlist, Channel):
-                    self.guiutility.showChannel(self.channel_or_playlist)
-                elif isinstance(self.channel_or_playlist, Playlist):
-                    self.guiutility.showPlaylist(self.channel_or_playlist)
-            elif self.GetCategory() == 'My Channel':
-                self.guiutility.ShowPage('mychannel')
-
-    def SetBackgroundColour(self, colour):
-        if self.GetBackgroundColour() != colour:
-            wx.Panel.SetBackgroundColour(self, colour)
-            for link in self.links.values():
-                link.SetBackgroundColour(colour)
-
-    def SetTextColour(self, colour):
-        for link in self.links.values():
-            link.SetForegroundColour(colour)
-
-    def SetTextHighlight(self):
-        self.SetTextColour(self.fg_colour)
-        if not self.channel_or_playlist:
-            link = self.links[self.GetCategory()]
-            link.SetForegroundColour(TRIBLER_RED)
-        elif isinstance(self.channel_or_playlist, Playlist) and self.links.has_key('playlist'):
-            self.links['playlist'].SetForegroundColour(TRIBLER_RED)
-        elif isinstance(self.channel_or_playlist, Channel) and self.links.has_key('channel'):
-            self.links['channel'].SetForegroundColour(TRIBLER_RED)
-
-    def AddCurrentPlaylistLink(self):
-        playlist = self.guiutility.frame.playlist.playlist
-        self.AddLink(playlist)
-
-    def AddCurrentChannelLink(self):
-        channel = self.guiutility.frame.selectedchannellist.channel
-        self.AddLink(channel)
-
-    def AddLink(self, channel_or_playlist):
-        if channel_or_playlist:
-
-            def DetermineText(text, maxWidth):
-                for i in xrange(len(text), 0, -1):
-                    newText = text[0:i]
-                    if i != len(text):
-                        newText += ".."
-                    width, _ = self.GetTextExtent(newText)
-                    if width <= maxWidth:
-                        return newText
-                return ""
-
-            def CreateLinkStaticText():
-                link = LinkStaticText(self, '', icon=None, font_colour=self.fg_colour)
-                link_icon = NativeIcon.getInstance().getBitmap(self, 'arrow', self.GetBackgroundColour(), state=0)
-                link_icon = link_icon.ConvertToImage().Rotate90(False).ConvertToBitmap()
-                link_icon = wx.StaticBitmap(self, -1, link_icon)
-                link.Insert(0, link_icon, 0, wx.CENTER | wx.RIGHT, 3)
-                return link
-
-            if not self.links.get('channel', None):
-                self.links['channel'] = CreateLinkStaticText()
-            else:
-                self.vSizer.Detach(self.links['channel'])
-            if not self.links.get('playlist', None):
-                self.links['playlist'] = CreateLinkStaticText()
-            else:
-                self.vSizer.Detach(self.links['playlist'])
-
-            channel = channel_or_playlist if isinstance(channel_or_playlist, Channel) else channel_or_playlist.channel
-            self.links['channel'].Bind(wx.EVT_LEFT_UP, lambda evt: self.OnHistory(evt, channel))
-            self.links['channel'].SetLabel(DetermineText(channel.name, self.GetSize()[0] - self.links['channel'].text.GetPosition()[0]))
-            self.vSizer.Insert(2 if channel.isFavorite() else 1, self.links['channel'], 0, wx.EXPAND | wx.ALIGN_CENTER_VERTICAL | wx.LEFT, 2)
-
-            if isinstance(channel_or_playlist, Playlist):
-                self.links['playlist'].ShowItems(True)
-                self.links['playlist'].Bind(wx.EVT_LEFT_UP, lambda evt: self.OnHistory(evt, channel_or_playlist))
-                self.links['playlist'].SetLabel(DetermineText(channel_or_playlist.name, self.GetSize()[0] - self.links['playlist'].text.GetPosition()[0]))
-                self.vSizer.Insert(3 if channel_or_playlist.channel.isFavorite() else 2, self.links['playlist'], 0, wx.EXPAND | wx.ALIGN_CENTER_VERTICAL | wx.LEFT, 10)
-            else:
-                self.links['playlist'].ShowItems(False)
-
-            self.vSizer.Layout()
-            self.channel_or_playlist = channel_or_playlist
-            self.SetTextHighlight()
-            self.guiutility.frame.actlist.Layout()
-
-    def GetCategory(self):
-        cat = self.channel_category
-        if not cat and self.manager.category:
-            if self.manager.category in ["Popular", "New", "Updated"]:
-                cat = "All"
-            else:
-                cat = self.manager.category
-        if not cat:
-            cat = "All"
-        return cat
-
-    def OnCategory(self, event):
-        control = event.GetEventObject()
-        label = control.GetLabel()
-        if label == 'My Channel':
-            self.guiutility.ShowPage('mychannel')
-        else:
-            self.guiutility.showChannelCategory(label)
-            self.guiutility.frame.channellist.header.ShowChannelTypeFilter(label != 'Favorites')
-            self.guiutility.frame.channellist.ResetBottomWindow()
-        self.channel_category = label
-        self.channel_or_playlist = None
-        self.SetTextHighlight()
-
-    def OnHistory(self, event, channel_or_playlist):
-        if isinstance(channel_or_playlist, Channel):
-            self.guiutility.showChannel(channel_or_playlist)
-        elif isinstance(channel_or_playlist, Playlist):
-            self.guiutility.showPlaylist(channel_or_playlist)
-        self.channel_or_playlist = channel_or_playlist
-        self.SetTextHighlight()
+                self.filesFooter.Bind(wx.EVT_LEFT_UP, self.OnChangeSelection)
+                vSizer.Add(self.filesFooter, 0, wx.EXPAND | wx.ALL, 3)
+            else:
+                vSizer.Add(self.listCtrl, 1, wx.EXPAND | wx.LEFT)
+            parent.SetSizer(vSizer)
+            self.notebook.AddPage(parent, "Files")
+
+        # Create subtitlelist
+        if self.torrent.isPlayable():
+            curlang = []
+            strlang = []
+
+            internalSubs = self.torrent.subtitlefiles
+            internalSubs.sort()
+
+            for filename in internalSubs:
+                _, nicefilename = os.path.split(filename)
+                strlang.append(nicefilename)
+                curlang.append([filename])
+
+            foundSubtitles = len(curlang) > 0
+
+            subtitlePanel, vSizer = self._create_tab(self.notebook, "Subtitles", border=10)
+            subtitlePanel.SetBackgroundColour(wx.WHITE)
+            vSizer.AddSpacer((-1, 3))
+
+            if not finished:
+                title = 'After you finished downloading this torrent you can select a subtitle'
+            else:
+                title = 'You can now select a subtitle'
+
+            if foundSubtitles:
+                title += ' found by Tribler or'
+            title += ' specified by you to be used with our player.'
+            self._add_row(subtitlePanel, vSizer, None, title)
+
+            vSizer.AddStretchSpacer()
+
+            curlang.insert(0, ('', '', ''))
+            strlang.insert(0, 'No subtitle')
+
+            curlang.append(('', '', ''))
+            strlang.append('Browse for a subtitle...')
+
+            self.subtitleChoice = wx.Choice(subtitlePanel, choices=strlang)
+            self.subtitleChoice.Bind(wx.EVT_CHOICE, self.OnSubtitle)
+            self.subtitleChoice.Enable(False)
+            self.subtitleChoice.items = curlang
+
+            self.requestingSub = StaticText(subtitlePanel)
+            self.requestingSub.Show(False)
+            hSizer = wx.BoxSizer(wx.HORIZONTAL)
+
+            self._add_row(subtitlePanel, hSizer, "Which subtitle do you want to use?", None)
+            hSizer.AddStretchSpacer()
+            hSizer.Add(self.subtitleChoice)
+            vSizer.Add(hSizer, 0, wx.ALIGN_RIGHT | wx.BOTTOM | wx.RIGHT | wx.EXPAND, 3)
+            vSizer.Add(self.requestingSub, 0, wx.ALIGN_RIGHT | wx.BOTTOM | wx.RIGHT, 3)
+
+        # Create description
+        """
+        if self.torrent.get('comment', 'None') != 'None' and self.torrent['comment'] != '':
+            descriptionPanel, vSizer = self._create_tab(self.notebook, "Description", "Comment")
+            self._add_row(descriptionPanel, vSizer, None, self.torrent['comment'])
+            descriptionPanel.SetupScrolling(rate_y = 5)
+        """
+
+        # Create trackerlist
+        if self.torrent.trackers and len(self.torrent.trackers) > 0:
+            trackerPanel, vSizer = self._create_tab(self.notebook, "Trackers", border=10)
+            trackerPanel.SetBackgroundColour(wx.WHITE)
+            for tracker in self.torrent.trackers:
+                if isinstance(tracker, basestring):
+                    self._add_row(trackerPanel, vSizer, None, tracker)
+
+        if showTab:
+            for i in range(self.notebook.GetPageCount()):
+                if self.notebook.GetPageText(i) == showTab:
+                    self.notebook.SetSelection(i)
+                    break
+        else:
+            self.notebook.SetSelection(0)
+
+    @warnWxThread
+    def _addOverview(self, panel, sizer):
+        self.Freeze()
+
+        status_label = self.status.label.GetLabel() if getattr(self, 'status', None) else ""
+        sizer.Clear(deleteWindows=True)
+
+        categories = self.torrent.categories
+        if isinstance(categories, list):
+            category = ', '.join(categories)
+        else:
+            print >> sys.stderr, 'categories is', type(categories)
+            category = 'Unknown'
+
+        if not self.torrent.get('description', ''):
+            description = 'No description yet, be the first to add a description.'
+        else:
+            description = self.torrent.description
+
+        filesize = "%s in %d file" % (self.guiutility.utility.size_format(self.torrent.length), len(self.torrent.files))
+        if len(self.torrent.files) > 1:
+            filesize += "s"
+
+        overviewColumns = {
+            "Name": self.torrent.name,
+            "Description": description,
+            "Downloaded": "",
+            "Status": status_label,
+            "Type": category.capitalize(),
+            "Uploaded": self.torrent.formatCreationDate(),
+            "Filesize": filesize,
+            "Health": "Unknown"
+        }
+
+        vSizer = wx.FlexGridSizer(0, 2, 3, 10)
+        vSizer.AddGrowableCol(1)
+
+        if self.canEdit or self.torrent.get('description', ''):
+            overviewColumnsOrder = ["Name", "Description", "Status", "Type", "Uploaded", "Filesize", "Health"]
+        else:
+            del overviewColumns['Description']
+            overviewColumnsOrder = ["Name", "Status", "Type", "Uploaded", "Filesize", "Health"]
+
+        if self.torrent.state:
+            class tmp_object():
+                def __init__(self, data, original_data):
+                    self.data = data
+                    self.original_data = original_data
+            self.item = tmp_object(['', [0, 0], [0, 0], 0, 0], self.torrent)
+            self.downloaded = ProgressPanel(panel, self.item, show_bar=True, show_status=False)
+            self.downloaded.SetMinSize((-1, 25))
+            sizer.Add(self.downloaded, 0, wx.EXPAND | wx.BOTTOM, 10)
+
+        # hide Status element if we do not have a state for this torrent
+        if not self.torrent.state:
+            overviewColumnsOrder.remove("Status")
+
+        self.status = None
+        self.health = None
+        for column in overviewColumnsOrder:
+            if column == "Downloaded":
+                _, value = self._add_row(panel, vSizer, column, overviewColumns[column], flags=0)
+            else:
+                _, value = self._add_row(panel, vSizer, column, overviewColumns[column])
+
+            if column == "Status":
+                self.status = value
+            if column == "Health":
+                self.health = value
+
+        if self.showDetails:
+            textCtrl = wx.TextCtrl(panel, -1, self.torrent.infohash_as_hex)
+            textCtrl.SetEditable(False)
+            self._add_row(panel, vSizer, "Infohash", textCtrl)
+
+        if self.torrent.get('channel', False):
+            channel = self.torrent.get('channel')
+            ulfont = self.GetFont()
+            ulfont.SetUnderlined(True)
+            link = LinkText(panel, channel.name, fonts=[self.GetFont(), ulfont], colours=[self.GetForegroundColour(), wx.RED])
+            link.SetBackgroundColour(panel.GetBackgroundColour())
+            link.Bind(wx.EVT_LEFT_UP, lambda evt:  self.guiutility.showChannel(channel))
+            self._add_row(panel, vSizer, 'Channel', link, flags=0)
+
+        if self.canEdit:
+            modifications = self.guiutility.channelsearch_manager.getTorrentModifications(self.torrent)
+            for modification in modifications:
+                if modification.name == 'swift-url':
+                    value = wx.TextCtrl(panel, -1, modification.value, style=wx.TE_READONLY)
+                    self._add_row(panel, vSizer, 'Swift URL', value)
+
+        thumb_dir = os.path.join(self.guiutility.utility.session.get_torrent_collecting_dir(), 'thumbs-' + binascii.hexlify(self.torrent.infohash))
+        if os.path.isdir(thumb_dir) and len(os.listdir(thumb_dir)) > 0:
+            bmps = [wx.Bitmap(os.path.join(thumb_dir, thumb), wx.BITMAP_TYPE_ANY) for thumb in os.listdir(thumb_dir)[:4]]
+            tp = self.GetThumbnailPanel(panel, bmps)
+
+            tSizer = wx.BoxSizer(wx.HORIZONTAL)
+            tSizer.Add(vSizer, 1, wx.ALIGN_LEFT | wx.ALIGN_TOP | wx.EXPAND)
+            tSizer.Add(tp, 0, wx.ALIGN_RIGHT | wx.ALIGN_TOP | wx.EXPAND)
+            sizer.Add(tSizer, 1, wx.EXPAND)
+        else:
+            sizer.Add(vSizer, 1, wx.EXPAND)
+
+        if self.canComment:
+            sizer.Add(wx.StaticLine(panel, -1, style=wx.LI_HORIZONTAL), 0, wx.TOP | wx.BOTTOM | wx.EXPAND, 5)
+            self.markingSizer = wx.BoxSizer(wx.HORIZONTAL)
+            self.markicon = NativeIcon.getInstance().getBitmap(self, 'arrow', self.GetBackgroundColour(), state=0).ConvertToImage().Rotate90(False).ConvertToBitmap()
+            self.markicon = wx.StaticBitmap(panel, -1, self.markicon)
+            ulfont = self.GetFont()
+            ulfont.SetUnderlined(True)
+            self.marktoggle = LinkText(panel, 'Mark this torrent', fonts=[self.GetFont(), ulfont], colours=[self.GetForegroundColour(), wx.RED])
+            self.marktoggle.SetBackgroundColour(panel.GetBackgroundColour())
+            self.marktoggle.Bind(wx.EVT_LEFT_UP, self.OnMark)
+            self.markingSizer.AddStretchSpacer()
+            self.markingSizer.Add(self.markicon, 0, wx.CENTER | wx.RIGHT, 3)
+            self.markingSizer.Add(self.marktoggle)
+            sizer.Add(self.markingSizer, 0, wx.EXPAND)
+            self.UpdateMarkings()
+
+        self.UpdateHealth()
+        panel.OnChange()
+
+        self.Thaw()
+
+    def GetThumbnailPanel(self, parent, bitmaps):
+        res = limit_resolution(bitmaps[0].GetSize(), (175, 175)) if bitmaps else None
+        bmps = [bmp.ConvertToImage().Scale(*res, quality=wx.IMAGE_QUALITY_HIGH).ConvertToBitmap() for bmp in bitmaps if bmp.IsOk()] if res else []
+
+        sbmp = StaticBitmaps(parent, -1)
+        sbmp.SetBackgroundColour(parent.GetBackgroundColour())
+        sbmp.SetBitmaps(bmps)
+        return sbmp
+
+    @warnWxThread
+    def DownloadStarted(self):
+        pass
+
+    @warnWxThread
+    def ShowPanel(self, newState=None):
+        if getattr(self, 'notebook', False):
+            if newState is None:
+                newState = self._GetState()
+
+            if self.state != newState:
+                self.state = newState
+
+                if newState in [TorrentDetails.FINISHED, TorrentDetails.FINISHED_INACTIVE]:
+                    self.torrent._progress = 1
+                    if getattr(self, 'subtitleChoice', None):
+                        self.subtitleChoice.Enable(True)
+        else:
+            # Additionally called by database event, thus we need to check if sizer exists(torrent is downloaded).
+            wx.CallAfter(self.ShowPanel, newState)
+
+    @warnWxThread
+    def OnChange(self, event):
+        page = event.GetSelection()
+
+        title = self.notebook.GetPageText(page)
+        if title.startswith('Comments'):
+            self.commentList.Show()
+            self.commentList.SetupScrolling()
+            self.commentList.SetFocus()
+
+        elif title.startswith('Modifications'):
+            self.modificationList.Show()
+            self.modificationList.SetupScrolling()
+            self.modificationList.SetFocus()
+
+        setattr(self.parent, self.__class__.__name__ + '_tab', title)
+
+        event.Skip()
+
+    def OnCommentCreated(self, infohash):
+        if self.torrent.infohash == infohash and self.isReady and self.canComment:
+            manager = self.commentList.GetManager()
+            manager.new_comment()
+
+    def OnModificationCreated(self, channeltorrent_id):
+        if self.isReady and self.canEdit:
+            manager = self.modificationList.GetManager()
+            manager.new_modification()
+
+    def GetChanged(self):
+        newValues = {}
+        for key, editable in self.isEditable.iteritems():
+            newValue = editable.GetChanged()
+            if newValue:
+                newValues[key] = newValue
+        return newValues
+
+    def Saved(self):
+        for editable in self.isEditable.values():
+            editable.Saved()
+
+    @warnWxThread
+    def OnDrag(self, event):
+        if event.LeftIsDown():
+            filename = self.guiutility.torrentsearch_manager.getCollectedFilename(self.torrent)
+            if filename:
+                tdo = wx.FileDataObject()
+                tdo.AddFile(filename)
+
+                tds = wx.DropSource(self)
+                tds.SetData(tdo)
+                tds.DoDragDrop(True)
+
+    @warnWxThread
+    def OnDoubleClick(self, event):
+        selected = self.listCtrl.GetFirstSelected()
+        playable_files = self.torrent.videofiles
+
+        if selected != -1:
+            selected_file = self.listCtrl.GetItemText(selected)
+            if selected_file in playable_files:
+                self.guiutility.library_manager.playTorrent(self.torrent, selected_file)
+
+            elif self.torrent.progress == 1:  # not playable, but are we complete?
+                file = self._GetPath(selected_file)
+                if os.path.isfile(file):
+                    startfile(file)
+
+    @warnWxThread
+    def _GetPath(self, file=None):
+        ds = self.torrent.ds
+        if ds:
+            destdirs = ds.get_download().get_dest_files()
+            if file:
+                for filenameintorrent, path in destdirs:
+                    if filenameintorrent == file:
+                        return path
+
+            return os.path.commonprefix([os.path.split(path)[0] for _, path in destdirs])
+
+    @warnWxThread
+    def OnFilesSelected(self, event):
+        pass
+
+    @warnWxThread
+    def _ToggleSubtitleChoice(self, showChoice=None):
+        if not showChoice:
+            showChoice = not self.subtitleChoice.IsShown()
+
+        self.subtitleChoice.Show(showChoice)
+        self.requestingSub.Show(not showChoice)
+        self.requestingSub.sizer.Layout()
+
+    @warnWxThread
+    def OnSubtitle(self, event):
+        selected = self.subtitleChoice.GetSelection()
+        nrItems = self.subtitleChoice.GetCount()
+
+        if selected == 0 or selected == wx.NOT_FOUND:
+            self.RemoveSubtitle()
+
+        elif selected == nrItems - 1:
+            self.OnSubtitleBrowse(event)
+
+        else:
+            if False and len(self.subtitleChoice.items[selected]) > 1:
+                (lang, channelid, subtitleinfo) = self.subtitleChoice.items[selected]
+
+                self.requestingSub.SetLabel('Requesting subtitle from peers...')
+                self._ToggleSubtitleChoice(False)
+
+                def subTimeout():
+                    if self.requestingSub.IsShown():
+                        self.requestingSub.SetLabel('Request failed, no peer responded with subtitle')
+                        wx.CallLater(3000, self._ToggleSubtitleChoice, True)
+                wx.CallLater(10000, subTimeout)
+            else:
+                file = self._GetPath(self.subtitleChoice.items[selected][0])
+                self.uelog.addEvent(message="Subtitles: user choose a internal subtitle", type=2)
+                self.SetSubtitle(file)
+
+    @warnWxThread
+    def OnRetrieveSubtitle(self, subtitleinfo):
+        self.SetSubtitle(subtitleinfo.getPath())
+        self.uelog.addEvent(message="Subtitles: user retrieved a subtitle", type=2)
+        self.requestingSub.SetLabel('Got subtitle from peers')
+        wx.CallLater(3000, self._ToggleSubtitleChoice, True)
+
+    @warnWxThread
+    def OnSubtitleBrowse(self, event):
+        wildcard = "*" + ";*".join(VLC_SUPPORTED_SUBTITLES)
+        wildcard = "Subtitles (%s) | %s" % (wildcard, wildcard)
+
+        dlg = wx.FileDialog(self, 'Please select your subtitle.', wildcard=wildcard, style=wx.FD_OPEN)
+        if dlg.ShowModal() == wx.ID_OK:
+            self.uelog.addEvent(message="Subtitles: user choose his own subtitle", type=2)
+
+            file = dlg.GetPath()
+            self.SetSubtitle(file)
+        else:
+            self.subtitleChoice.SetSelection(0)
+
+        dlg.Destroy()
+
+    def SetSubtitle(self, file):
+        _, ext = os.path.splitext(file)
+        if ext.lower() in VLC_SUPPORTED_SUBTITLES:
+            # get largest playable file
+            filename = self.torrent.largestvideofile
+            filename = os.path.join(self._GetPath(), filename[0:filename.rfind(".")] + ext)
+            shutil.copy(file, filename)
+
+    def RemoveSubtitle(self, event=None):
+        filename = self.torrent.largestvideofile
+        if filename[0:filename.rfind(".")] + ".srt" not in self.torrent.files:  # only actually remove this subtitle if it not in the .torrent
+            filename = os.path.join(self._GetPath(), filename[0:filename.rfind(".")] + ".srt")
+            if os.path.isfile(filename):
+                os.remove(filename)
+
+    @warnWxThread
+    def OnClick(self, event):
+        label = event.GetEventObject()
+        if label.target == 'my_files':
+            self.guiutility.frame.actlist.selectTab('my_files')
+            self.guiutility.ShowPage('my_files', self.torrent.infohash)
+
+        else:
+            self.guiutility.showChannel(self.torrent.channel)
+
+    @warnWxThread
+    def OnMark(self, event):
+        menu = wx.Menu()
+        itemid = wx.NewId()
+        for mark in ['Good', 'High-Quality', 'Mid-Quality', 'Low-Quality', 'Corrupt', 'Fake', 'Spam']:
+            itemid = wx.NewId()
+            if self.myMark:
+                menu.AppendRadioItem(itemid, mark)
+                menu.Check(itemid, self.myMark == mark)
+            else:
+                menu.Append(itemid, mark)
+            menu.Bind(wx.EVT_MENU, lambda x, selected=mark: self.doMark(self.torrent.channel, self.torrent.infohash, unicode(selected)), id=itemid)
+
+        pos = wx.Point(self.markicon.GetPosition().x, self.marktoggle.GetPosition().y + self.marktoggle.GetSize().y)
+        self.overview.PopupMenu(menu, pos)
+        menu.Destroy()
+
+    @warnWxThread
+    def RefreshData(self, data):
+        if self.isReady:
+            rebuild = False
+
+            if isinstance(self.torrent, Torrent):
+                curTorrent = self.torrent
+            else:
+                curTorrent = self.torrent.torrent
+
+            if hasattr(data[2], "bundle"):
+                newTorrent = data[2]['bundle'][0]
+            else:
+                newTorrent = data[2]
+
+            # remove cached swarminfo
+            del self.torrent.swarminfo
+            del self.torrent.status
+
+            if not curTorrent.exactCopy(newTorrent):
+                # replace current torrent
+                curTorrent.swift_hash = newTorrent.swift_hash
+                curTorrent.swift_torrent_hash = newTorrent.swift_torrent_hash
+                curTorrent.torrent_file_name = newTorrent.torrent_file_name
+
+                curTorrent.name = newTorrent.name
+                curTorrent.length = newTorrent.length
+                curTorrent.category_id = newTorrent.category_id
+                curTorrent.status_id = newTorrent.status_id
+                curTorrent.num_seeders = newTorrent.num_seeders
+                curTorrent.num_leechers = newTorrent.num_leechers
+
+                self._addOverview(self.overview, self.torrentSizer)
+                if self.canEdit:
+                    if not self.isEditable['name'].IsChanged():
+                        self.isEditable['name'].SetValue(curTorrent.name)
+
+                    if not self.isEditable['description'].IsChanged():
+                        self.isEditable['description'].SetValue(curTorrent.description or '')
+
+            elif curTorrent.num_seeders != newTorrent.num_seeders or curTorrent.num_leechers != newTorrent.num_leechers:
+                curTorrent.num_seeders = newTorrent.num_seeders
+                curTorrent.num_leechers = newTorrent.num_leechers
+                self.ShowHealth(False)
+
+    @forceDBThread
+    def UpdateHealth(self):
+        try:
+            if self.torrent.trackers and len(self.torrent.trackers) > 0:
+                # touch swarminfo property
+                swarmInfo = self.torrent.swarminfo
+
+                if swarmInfo:
+                    diff = time() - self.torrent.last_check
+                else:
+                    diff = 1801
+
+                if diff > 1800:
+                    TorrentChecking.getInstance().addToQueue(self.torrent.infohash)
+                    self.ShowHealth(True)
+                else:
+                    self.ShowHealth(False)
+            else:
+                self.ShowHealth(False, ', no trackers found')
+        except wx.PyDeadObjectError:
+            pass
+
+    @forceWxThread
+    def ShowHealth(self, updating, no_update_reason=''):
+        if getattr(self, 'health', False):
+            updating = ', updating now' if updating else no_update_reason
+
+            diff = time() - self.torrent.last_check
+            if self.torrent.num_seeders < 0 and self.torrent.num_leechers < 0:
+                if self.torrent.status == 'good':
+                    self.health.SetLabel("Unknown, but found peers in the DHT")
+                else:
+                    self.health.SetLabel("Unknown" + updating)
+            else:
+                if diff < 5:
+                    self.health.SetLabel("%s seeders, %s leechers (current)" % (self.torrent.num_seeders, self.torrent.num_leechers))
+                else:
+                    updated = self.guiutility.utility.eta_value(diff, 2)
+                    if updated == '<unknown>':
+                        self.health.SetLabel("%s seeders, %s leechers" % (self.torrent.num_seeders, self.torrent.num_leechers) + updating)
+                    else:
+                        self.health.SetLabel("%s seeders, %s leechers (updated %s ago%s)" % (self.torrent.num_seeders, self.torrent.num_leechers , updated, updating))
+        else:
+            print >> sys.stderr, "No status element to show torrent_status"
+
+    def OnMarkingCreated(self, channeltorrent_id):
+        if self.torrent.get('channeltorrent_id', False) == channeltorrent_id:
+            self.UpdateMarkings()
+
+    def UpdateMarkings(self):
+        if self.torrent.get('channeltorrent_id', False):
+            startWorker(self.ShowMarkings, self.guiutility.channelsearch_manager.getTorrentMarkings, wargs=(self.torrent.channeltorrent_id,), priority=GUI_PRI_DISPERSY)
+
+    @warnWxThread
+    def ShowMarkings(self, delayedResult):
+        markings = delayedResult.get()
+        if len(markings) > 0:
+            msg = 'This torrent is marked as:'
+            for marktype, nr, myMark in markings:
+                msg += ' %s (%d)' % (marktype, nr)
+                if myMark:
+                    self.myMark = marktype
+
+            # see if we are updating
+            if not self.markings:
+                self.markings = MaxBetterText(self.overview, unicode(msg), maxLines=3)
+                self.markingSizer.Insert(0, self.markings)
+            else:
+                self.markings.SetLabel(msg)
+
+            self.torrentSizer.Layout()
+
+    def OnRefresh(self, dslist, magnetlist):
+        found = False
+
+        for ds in dslist:
+            if self.torrent.addDs(ds):
+                found = True
+
+        self.torrent.magnetstatus = magnetlist.get(self.torrent.infohash, None)
+
+        if not found:
+            self.torrent.clearDs()
+            self._Refresh()
+        else:
+            self._Refresh()
+
+    @warnWxThread
+    def _Refresh(self, ds=None):
+        if ds:
+            self.torrent.addDs(ds)
+
+        if self.torrent.magnetstatus:
+            if self.timeouttimer:
+                self.timeouttimer.Stop()
+                self.timeouttimer = 0
+            if self.messageGauge:
+                if self.torrent.magnetState == 2:
+                    self.messageGauge.Pulse()
+                if self.torrent.magnetState == 3:
+                    self.messageGauge.SetValue(self.torrent.magnetstatus[2])
+        elif self.timeouttimer == 0 and not self.isReady:
+            wx.CallLater(1000, self._timeout)
+
+
+        if self.isReady:
+            state = self._GetState()
+
+            if state != self.state:
+                self.ShowPanel(state)
+
+            if state in [TorrentDetails.INCOMPLETE, TorrentDetails.INCOMPLETE_INACTIVE, TorrentDetails.VOD, TorrentDetails.FINISHED]:
+                if getattr(self, 'downloaded', False):
+                    self.downloaded.Update(torrent=self.torrent)
+                else:
+                    self._addOverview(self.overview, self.torrentSizer)
+
+            if getattr(self, 'status', False):
+                self.UpdateStatus()
+
+    def UpdateStatus(self):
+        ds = self.torrent.ds
+        progress = ds.get_progress() if ds else 0
+        statusflag = ds.get_status() if ds else DLSTATUS_STOPPED
+        finished = progress == 1.0
+        status = None
+
+        if self.torrent.magnetstatus or statusflag == DLSTATUS_METADATA:
+            status = 'Torrent file is being downloaded from the DHT'
+        elif statusflag == DLSTATUS_SEEDING:
+            uls = ds.get_current_speed('up') * 1024
+            status = 'Seeding @ %s' % self.utility.speed_format_new(uls)
+        elif finished:
+            status = 'Completed'
+        elif statusflag in [DLSTATUS_ALLOCATING_DISKSPACE, DLSTATUS_WAITING4HASHCHECK]:
+            status = 'Waiting'
+        elif statusflag == DLSTATUS_HASHCHECKING:
+            status = 'Checking'
+        elif statusflag == DLSTATUS_DOWNLOADING:
+            dls = ds.get_current_speed('down') * 1024
+            status = 'Downloading @ %s' % self.utility.speed_format_new(dls)
+        elif statusflag == DLSTATUS_STOPPED:
+            status = 'Stopped'
+
+        if status and not finished and self.torrent.progress and statusflag in [DLSTATUS_DOWNLOADING, DLSTATUS_STOPPED]:
+            status += " (%.1f%%)" % (self.torrent.progress * 100)
+
+        if status:
+            self.status.SetLabel(status)
+
+    def _GetState(self):
+        active = vod = False
+
+        progress = self.torrent.progress
+        finished = progress == 1.0
+
+        ds = self.torrent.ds
+        if ds:
+            if finished:  # finished download
+                active = ds.get_status() == DLSTATUS_SEEDING
+
+            else:  # active download
+                active = ds.get_status() not in [DLSTATUS_STOPPED, DLSTATUS_STOPPED_ON_ERROR]
+                if ds.is_vod():
+                    vod = True
+
+        if finished:
+            if active:
+                state = TorrentDetails.FINISHED
+            else:
+                state = TorrentDetails.FINISHED_INACTIVE
+
+        elif vod:
+            state = TorrentDetails.VOD
+
+        elif progress > 0 or active:
+            if active:
+                state = TorrentDetails.INCOMPLETE
+            else:
+                state = TorrentDetails.INCOMPLETE_INACTIVE
+        else:
+            state = TorrentDetails.INACTIVE
+        return state
+
+    def OnOverviewToggle(self, event):
+        self.showDetails = not self.showDetails
+        self._addOverview(self.overview, self.torrentSizer)
+
+    @warnWxThread
+    def Layout(self):
+        returnValue = wx.Panel.Layout(self)
+
+        if self.isReady:
+            # force setupscrolling for scrollpages, if constructed while not shown this is required.
+            for i in range(self.notebook.GetPageCount()):
+                page = self.notebook.GetPage(i)
+                page.Layout()
+
+                if getattr(page, 'SetupScrolling', False):
+                    page.SetupScrolling(scroll_x=False)
+
+        return returnValue
+
+    @warnWxThread
+    def __del__(self):
+        if DEBUG:
+            print >> sys.stderr, "TorrentDetails: destroying", self.torrent['name']
+        self.guiutility.library_manager.remove_download_state_callback(self.OnRefresh)
+
+        if self.markWindow:
+            self.markWindow.Show(False)
+            self.markWindow.Destroy()
+
+class LibraryDetails(TorrentDetails):
+    @warnWxThread
+    def __init__(self, parent, torrent, bw_history):
+        self.old_progress = -1
+        self.refresh_counter = 0
+        self.bw_history = bw_history
+        TorrentDetails.__init__(self, parent, torrent)
+
+        # Arno, 2012-07-17: Retrieving peerlist for the DownloadStates takes CPU
+        # so only do it when needed for display.
+        self.guiutility.library_manager.set_want_peers(True)
+        self.isShown = True
+
+    def __del__(self):
+        TorrentDetails.__del__(self)
+        self.guiutility.library_manager.set_want_peers(False)
+
+    @forceWxThread
+    def _timeout(self):
+        try:
+            if not self.isReady:
+                if DEBUG:
+                    print >> sys.stderr, "TorrentDetails: timeout on loading", self.torrent.name
+
+                self.Freeze()
+
+                self.messagePanel.SetLabel("Failed loading torrent. Please click retry or wait to allow other peers to respond.\nAlternatively you could remove this torrent from your Downloads.")
+                if self.messageGauge:
+                    self.messageGauge.Show(False)
+                if self.messageButton:
+                    self.messageButton.Show(True)
+                else:
+                    self.messageButton = wx.Button(self, -1, "Retry")
+                    self.messageButton.Bind(wx.EVT_BUTTON, lambda evt: self._doLoad())
+                    self.vSizer.Insert(5, self.messageButton, 0, wx.ALIGN_CENTER_HORIZONTAL | wx.TOP, 10)
+
+                self.Layout()
+
+                self.guiutility.frame.top_bg.SetButtonHandler(self.guiutility.frame.top_bg.delete_btn, self.guiutility.frame.top_bg.OnDelete, 'Delete this torrent.')
+
+                self.Thaw()
+        except wx.PyDeadObjectError:
+            pass
+
+    @warnWxThread
+    def _addTabs(self, ds, showTab=None):
+        # add normal tabs
+        TorrentDetails._addTabs(self, ds, None)
+
+        # insert peers tab
+        peersPanel = wx.Panel(self.notebook)
+        peersPanel.SetBackgroundColour(DEFAULT_BACKGROUND)
+        vSizer = wx.BoxSizer(wx.VERTICAL)
+
+        self.peerList = SelectableListCtrl(peersPanel, tooltip=False)
+        self.peerList.InsertColumn(0, 'IP-address')
+        self.peerList.InsertColumn(1, 'Traffic', wx.LIST_FORMAT_RIGHT)
+        self.peerList.InsertColumn(2, 'State', wx.LIST_FORMAT_RIGHT)
+        self.peerList.InsertColumn(3, 'ID', wx.LIST_FORMAT_RIGHT)
+        self.peerList.setResizeColumn(0)
+        self.peerList.SetToolTipString("States:\nO\t\toptimistic unchoked\nUI\t\tgot interested\nUC\t\tupload chocked\nUQ\t\tgot request\nUBL\tsending data\nUE\t\tupload eligable\nDI\t\tsend interested\nDC\t\tdownload chocked\nS\t\tis snubbed\nL\t\tOutgoing connection\nR\t\tIncoming connection")
+        vSizer.Add(self.peerList, 1, wx.EXPAND | wx.LEFT | wx.TOP | wx.BOTTOM, 10)
+
+        finished = self.torrent.get('progress', 0) == 100 or (ds and ds.get_progress() == 1.0)
+        if not finished:
+            hSizer = wx.BoxSizer(wx.HORIZONTAL)
+            self.availability = StaticText(peersPanel)
+            self.pieces = StaticText(peersPanel)
+            self.availability.sizer = hSizer
+
+            self._add_row(peersPanel, hSizer, 'Availability', self.availability, spacer=3)
+            hSizer.AddSpacer((4, -1))
+            self._add_row(peersPanel, hSizer, 'Pieces', self.pieces, spacer=3)
+
+            vSizer.Add(wx.StaticLine(peersPanel, -1, style=wx.LI_HORIZONTAL), 0, wx.EXPAND | wx.ALL, 3)
+            vSizer.Add(hSizer, 0, wx.EXPAND)
+        else:
+            self.availability = None
+            self.pieces = None
+
+        peersPanel.SetSizer(vSizer)
+        self.notebook.InsertPage(2, peersPanel, "Peers")
+
+        self.speedPanel = Graph(self.notebook)
+        self.speedPanel.SetAxisLabels('Time (5 second update interval)', 'kB/s')
+        self.speedPanel.SetMaxPoints(120)
+        self.speedPanel.AddGraph(wx.Colour(0, 162, 232), [bw[1] for bw in self.bw_history], "Download speed")
+        self.speedPanel.AddGraph(wx.Colour(163, 73, 164), [bw[0] for bw in self.bw_history], "Upload speed")
+        self.notebook.AddPage(self.speedPanel, "Speed")
+
+        if showTab:
+            for i in range(self.notebook.GetPageCount()):
+                if self.notebook.GetPageText(i) == showTab:
+                    self.notebook.SetSelection(i)
+                    break
+        else:
+            self.notebook.SetSelection(0)
+
+    def OnChangeSelection(self, event):
+        files = []
+        for i in range(self.listCtrl.GetItemCount()):
+            files.append(self.listCtrl.GetItem(i, 0).GetText())
+
+        dlg = wx.MultiChoiceDialog(self, "Select which files you would like to download", "File selection", files)
+
+        selected = []
+        for i in range(self.listCtrl.GetItemCount()):
+            if self.listCtrl.GetItem(i, 2).GetText() != "Excluded":
+                selected.append(i)
+        dlg.SetSelections(selected)
+
+        if (dlg.ShowModal() == wx.ID_OK):
+            newselections = dlg.GetSelections()
+            selectedFiles = []
+            for index in newselections:
+                selectedFiles.append(files[index])
+
+            self.guiutility.frame.modifySelection(self.torrent.ds.download, selectedFiles)
+            def reset_selection():
+                self.old_progress = -1
+            wx.CallLater(1000, reset_selection())
+
+        dlg.Destroy()
+
+    @warnWxThread
+    def ShowPanel(self, newState=None):
+        if newState and newState != self.state:
+            self.state = newState
+
+    def OnRefresh(self, dslist, magnetlist):
+        parentShown = self.parent.IsShownOnScreen()
+        if self.isShown != parentShown:
+            self.isShown = parentShown
+            self.guiutility.library_manager.set_want_peers(self.isShown)
+
+        TorrentDetails.OnRefresh(self, dslist, magnetlist)
+
+    @warnWxThread
+    def _Refresh(self, ds=None):
+        TorrentDetails._Refresh(self, ds)
+
+        if self.isReady:
+            self.refresh_counter += 1
+            if self.refresh_counter % 5 == 0:
+                self.speedPanel.AppendData(0, self.torrent.ds.get_current_speed(DOWNLOAD) if self.torrent.ds else 0)
+                self.speedPanel.AppendData(1, self.torrent.ds.get_current_speed(UPLOAD) if self.torrent.ds else 0)
+
+            # register callback for peerlist update
+            self.peerList.Freeze()
+
+            ds = self.torrent.ds
+            index = 0
+            if ds:
+                peers = ds.get_peerlist()
+
+                def downsort(a, b):
+                    if a.get('downrate', 0) != b.get('downrate', 0):
+                        return a.get('downrate', 0) - b.get('downrate', 0)
+                    return a.get('uprate', 0) - b.get('uprate', 0)
+                peers.sort(downsort, reverse=True)
+
+                for peer_dict in peers:
+                    peer_name = peer_dict['ip'] + ':%d @ %d%%' % (peer_dict['port'], peer_dict.get('completed', 0) * 100.0)
+                    if index < self.peerList.GetItemCount():
+                        self.peerList.SetStringItem(index, 0, peer_name)
+                    else:
+                        self.peerList.InsertStringItem(index, peer_name)
+
+                    traffic = ""
+                    traffic += self.guiutility.utility.speed_format_new(peer_dict.get('downrate', 0)) + u"\u2193 "
+                    traffic += self.guiutility.utility.speed_format_new(peer_dict.get('uprate', 0)) + u"\u2191"
+                    self.peerList.SetStringItem(index, 1, traffic.strip())
+
+                    state = ""
+                    if peer_dict.get('optimistic'):
+                        state += "O,"
+                    if peer_dict.get('uinterested'):
+                        state += "UI,"
+                    if peer_dict.get('uchoked'):
+                        state += "UC,"
+                    if peer_dict.get('uhasqueries'):
+                        state += "UQ,"
+                    if not peer_dict.get('uflushed'):
+                        state += "UBL,"
+                    if peer_dict.get('ueligable'):
+                        state += "UE,"
+                    if peer_dict.get('dinterested'):
+                        state += "DI,"
+                    if peer_dict.get('dchoked'):
+                        state += "DC,"
+                    if peer_dict.get('snubbed'):
+                        state += "S,"
+                    state += peer_dict.get('direction', '')
+                    self.peerList.SetStringItem(index, 2, state)
+
+                    if 'extended_version' in peer_dict:
+                        try:
+                            self.peerList.SetStringItem(index, 3, peer_dict['extended_version'].decode('ascii'))
+                        except:
+                            try:
+                                self.peerList.SetStringItem(index, 3, peer_dict['extended_version'].decode('utf-8', 'ignore'))
+                            except:
+                                print >> sys.stderr, "Could not format peer client version"
+                    else:
+                        self.peerList.SetStringItem(index, 3, '')
+
+                    index += 1
+
+                if self.availability:
+                    self.availability.SetLabel("%.2f" % ds.get_availability())
+                    self.pieces.SetLabel("total %d, have %d" % ds.get_pieces_total_complete())
+
+                    self.availability.sizer.Layout()
+
+                dsprogress = ds.get_progress()
+                # Niels: 28-08-2012 rounding to prevent updating too many times
+                dsprogress = long(dsprogress * 1000) / 1000.0
+                if self.old_progress != dsprogress:
+                    completion = {}
+
+                    useSimple = ds.get_download().get_def().get_def_type() == 'swift' or self.listCtrl.GetItemCount() > 100
+                    selected_files = ds.get_download().get_selected_files()
+                    if ds.get_download().get_def().get_def_type() == 'swift':
+                        selected_files = [file.split('/')[1] for file in selected_files]
+                    if useSimple:
+                        if selected_files:
+                            for i in range(self.listCtrl.GetItemCount()):
+                                file = self.listCtrl.GetItem(i, 0).GetText()
+                                if file in selected_files:
+                                    completion[file] = dsprogress
+                        else:
+                            for i in range(self.listCtrl.GetItemCount()):
+                                completion[self.listCtrl.GetItem(i, 0).GetText()] = dsprogress
+                    else:
+                        for file, progress in ds.get_files_completion():
+                            completion[file] = progress
+
+                    for i in range(self.listCtrl.GetItemCount()):
+                        listfile = self.listCtrl.GetItem(i, 0).GetText()
+
+                        if listfile in selected_files or not selected_files:
+                            self.listCtrl.SetStringItem(i, 2, 'Included')
+                        else:
+                            self.listCtrl.SetStringItem(i, 2, 'Excluded')
+
+                        progress = completion.get(listfile, None)
+                        if isinstance(progress, float) or isinstance(progress, int):
+                            self.listCtrl.SetStringItem(i, 3, "%.2f%%" % (progress * 100))
+
+                    self.old_progress = dsprogress
+
+            if index == 0:
+                self.peerList.DeleteAllItems()
+                self.peerList.InsertStringItem(index, "Not connected to any peers")
+            else:
+                while index < self.peerList.GetItemCount():
+                    self.peerList.DeleteItem(index)
+                    index += 1
+
+            self.peerList.SetColumnWidth(1, wx.LIST_AUTOSIZE)
+            self.peerList.SetColumnWidth(2, wx.LIST_AUTOSIZE)
+            self.peerList.SetColumnWidth(3, wx.LIST_AUTOSIZE)
+            self.peerList._doResize()
+            self.peerList.Thaw()
+
+class ChannelDetails(AbstractDetails):
+
+    def __init__(self, parent, channel):
+        FancyPanel.__init__(self, parent)
+        self.Hide()
+
+        self.guiutility = GUIUtility.getInstance()
+        self.utility = self.guiutility.utility
+        self.uelog = UserEventLogDBHandler.getInstance()
+
+        self.parent = parent
+        self.isReady = False
+        self.SetBackgroundColour(GRADIENT_LGREY, GRADIENT_DGREY)
+
+        self.vSizer = wx.BoxSizer(wx.VERTICAL)
+
+        self.messageIcon = wx.StaticBitmap(self, -1, wx.ArtProvider.GetBitmap(wx.ART_INFORMATION))
+        self.messagePanel = TransparentText(self, -1, "Loading details, please wait.")
+        self.messageGauge = None
+        _set_font(self.messagePanel, size_increment=2, fontweight=wx.FONTWEIGHT_NORMAL)
+
+        for colour, height in [(SEPARATOR_GREY, 1), (FILTER_GREY, 25), (SEPARATOR_GREY, 1)]:
+            panel = wx.Panel(self)
+            panel.SetMinSize((-1, height))
+            panel.SetBackgroundColour(colour)
+            self.vSizer.Add(panel, 0, wx.EXPAND)
+
+        self.vSizer.AddStretchSpacer()
+        hSizer = wx.BoxSizer(wx.HORIZONTAL)
+        hSizer.Add(self.messageIcon, 0, wx.ALIGN_CENTER_VERTICAL | wx.RIGHT, 15)
+        hSizer.Add(self.messagePanel, 0, wx.ALL, 3)
+        self.vSizer.Add(hSizer, 0, wx.ALIGN_CENTER_VERTICAL | wx.ALIGN_CENTER_HORIZONTAL)
+        self.vSizer.AddStretchSpacer()
+
+        self.SetSizer(self.vSizer)
+        self.Layout()
+
+        self.showChannel(channel)
+
+        self.Show()
+
+    @forceWxThread
+    def showChannel(self, channel):
+        try:
+            if not self.isReady:
+                self.state = -1
+                self.channel = channel
+
+                self.Freeze()
+                self.messagePanel.Show(False)
+                self.messageIcon.Show(False)
+                if self.messageGauge: self.messageGauge.Show(False)
+
+                self.notebook = SimpleNotebook(self, style=wx.NB_NOPAGETHEME, name="ChannelDetailsNotebook")
+
+                self.overview, self.overviewSizer = self._create_tab(self.notebook, 'Channel details', border=10)
+                self.overview.SetBackgroundColour(wx.WHITE)
+
+                self._addOverview(self.overview, self.overviewSizer)
+
+                self.vSizer.Clear(deleteWindows=True)
+                self.vSizer.Add(self.notebook, 1, wx.EXPAND)
+                self.notebook.SetSelection(0)
+
+                self.Thaw()
+                self.isReady = True
+                self.Layout()
+
+        except wx.PyDeadObjectError:
+            pass
+
+    @forceWxThread
+    def _addOverview(self, panel, sizer):
+        sizer.Clear(deleteWindows=True)
+
+        vSizer = wx.FlexGridSizer(0, 2, 3, 10)
+        vSizer.AddGrowableCol(1)
+        vSizer.AddGrowableRow(6)
+
+        self._add_row(self.overview, vSizer, "Name", self.channel.name)
+        if self.channel.description:
+            self._add_row(self.overview, vSizer, "Description", self.channel.description)
+        self._add_row(self.overview, vSizer, "Torrents", str(self.channel.nr_torrents))
+        self._add_row(self.overview, vSizer, "Latest update", format_time(self.channel.modified))
+        self._add_row(self.overview, vSizer, "Favorite votes", str(self.channel.nr_favorites))
+
+        sizer.Add(vSizer, 1, wx.EXPAND)
+        sizer.Layout()
+
+    @warnWxThread
+    def RefreshData(self, data):
+        if self.isReady:
+            if isinstance(self.channel, Channel):
+                self.channel.name = data[2].name
+                self.channel.description = data[2].description
+                self.channel.nr_torrents = data[2].nr_torrents
+                self.channel.modified = data[2].modified
+                self.channel.nr_favorites = data[2].nr_favorites
+
+            self._addOverview(self.overview, self.overviewSizer)
+
+
+class PlaylistDetails(AbstractDetails):
+
+    def __init__(self, parent, playlist):
+        FancyPanel.__init__(self, parent)
+        self.Hide()
+
+        self.guiutility = GUIUtility.getInstance()
+        self.utility = self.guiutility.utility
+        self.uelog = UserEventLogDBHandler.getInstance()
+
+        self.parent = parent
+        self.isReady = False
+        self.SetBackgroundColour(GRADIENT_LGREY, GRADIENT_DGREY)
+        self.torrents = None
+
+        self.vSizer = wx.BoxSizer(wx.VERTICAL)
+        self.messageIcon = wx.StaticBitmap(self, -1, wx.ArtProvider.GetBitmap(wx.ART_INFORMATION))
+        self.messagePanel = TransparentText(self, -1, "Loading details, please wait.")
+        self.messageGauge = None
+        _set_font(self.messagePanel, size_increment=2, fontweight=wx.FONTWEIGHT_NORMAL)
+
+        for colour, height in [(SEPARATOR_GREY, 1), (FILTER_GREY, 25), (SEPARATOR_GREY, 1)]:
+            panel = wx.Panel(self)
+            panel.SetMinSize((-1, height))
+            panel.SetBackgroundColour(colour)
+            self.vSizer.Add(panel, 0, wx.EXPAND)
+
+        self.vSizer.AddStretchSpacer()
+        hSizer = wx.BoxSizer(wx.HORIZONTAL)
+        hSizer.Add(self.messageIcon, 0, wx.ALIGN_CENTER_VERTICAL | wx.RIGHT, 15)
+        hSizer.Add(self.messagePanel, 0, wx.ALL, 3)
+        self.vSizer.Add(hSizer, 0, wx.ALIGN_CENTER_VERTICAL | wx.ALIGN_CENTER_HORIZONTAL)
+        self.vSizer.AddStretchSpacer()
+
+        self.SetSizer(self.vSizer)
+        self.Layout()
+
+        self.showPlaylist(playlist)
+
+        self.Show()
+
+    @forceWxThread
+    def showPlaylist(self, playlist):
+        try:
+            if not self.isReady:
+                self.state = -1
+                self.playlist = playlist
+
+                self.Freeze()
+                self.messagePanel.Show(False)
+                self.messageIcon.Show(False)
+                if self.messageGauge: self.messageGauge.Show(False)
+
+                self.notebook = SimpleNotebook(self, style=wx.NB_NOPAGETHEME, name="ChannelDetailsNotebook")
+
+                self.overview, self.overviewSizer = self._create_tab(self.notebook, 'Playlist details', border=10)
+                self.overview.SetBackgroundColour(wx.WHITE)
+
+                self._addOverview(self.overview, self.overviewSizer)
+
+                self.vSizer.Clear(deleteWindows=True)
+                self.vSizer.Add(self.notebook, 1, wx.EXPAND)
+                self.notebook.SetSelection(0)
+
+                self.Thaw()
+                self.isReady = True
+                self.Layout()
+
+        except wx.PyDeadObjectError:
+            pass
+
+    @forceWxThread
+    def _addOverview(self, panel, sizer):
+        sizer.Clear(deleteWindows=True)
+
+        vSizer = wx.FlexGridSizer(0, 2, 3, 10)
+        vSizer.AddGrowableCol(1)
+        vSizer.AddGrowableRow(6)
+
+        self._add_row(self.overview, vSizer, "Name", self.playlist.name)
+        if self.playlist.description:
+            self._add_row(self.overview, vSizer, "Description", self.playlist.description)
+        self._add_row(self.overview, vSizer, "Torrents", str(self.playlist.nr_torrents))
+
+        if self.playlist and self.playlist.nr_torrents > 0:
+            if self.torrents == None:
+                def do_db():
+                    from Tribler.Main.vwxGUI.SearchGridManager import ChannelManager
+                    return ChannelManager.getInstance().getTorrentsFromPlaylist(self.playlist)[2]
+
+                def do_gui(delayedResult):
+                    self.torrents = delayedResult.get()
+                    bmps = []
+                    for torrent in self.torrents:
+                        thumb_dir = os.path.join(self.guiutility.utility.session.get_torrent_collecting_dir(), 'thumbs-' + binascii.hexlify(torrent.infohash))
+                        if os.path.isdir(thumb_dir) and len(os.listdir(thumb_dir)) > 0:
+                            bmps.append(wx.Bitmap(os.path.join(thumb_dir, os.listdir(thumb_dir)[1]), wx.BITMAP_TYPE_ANY))
+                        if len(bmps) > 3: break
+                    self.Freeze()
+                    tp = self.GetThumbnailPanel(panel, bmps)
+                    tSizer.Insert(1, tp, 0, wx.ALIGN_RIGHT | wx.ALIGN_TOP | wx.EXPAND)
+                    self.overviewSizer.Layout()
+                    self.Thaw()
+
+                startWorker(do_gui, do_db, retryOnBusy=True, priority=GUI_PRI_DISPERSY)
+
+            tSizer = wx.BoxSizer(wx.HORIZONTAL)
+            tSizer.Add(vSizer, 1, wx.ALIGN_LEFT | wx.ALIGN_TOP | wx.EXPAND)
+            sizer.Add(tSizer, 1, wx.EXPAND)
+        else:
+            sizer.Add(vSizer, 1, wx.EXPAND)
+
+        sizer.Layout()
+
+    def GetThumbnailPanel(self, parent, bmps):
+        panel = wx.Panel(parent, -1)
+        panel.SetBackgroundColour(parent.GetBackgroundColour())
+
+        if bmps:
+            bmps_large = []
+            bmps_small = []
+
+            res_large = limit_resolution(bmps[0].GetSize(), (175, 175))
+            res_small = limit_resolution(bmps[0].GetSize(), (85, 85))
+
+            for bmp in bmps:
+                if bmp.IsOk():
+                    bmp = bmp.ConvertToImage().Scale(*res_large, quality=wx.IMAGE_QUALITY_HIGH).ConvertToBitmap()
+                    bmps_large.append(bmp)
+                    bmp = bmp.ConvertToImage().Scale(*res_small, quality=wx.IMAGE_QUALITY_HIGH).ConvertToBitmap()
+                    bmps_small.append(bmp)
+
+            fgSizer = wx.FlexGridSizer(2, 2, 5, 5)
+            hSizer = wx.BoxSizer(wx.HORIZONTAL)
+            hSizer.Add(fgSizer, 1, 0)
+
+            for bmp in bmps_small:
+                sbmp = wx.StaticBitmap(panel, -1)
+                sbmp.SetBitmap(bmp)
+                fgSizer.Add(sbmp, 0, 0)
+
+            hSizer.AddSpacer((5, -1))
+
+            sbmp = StaticBitmaps(panel, -1)
+            sbmp.SetBitmaps(bmps_large)
+            hSizer.Add(sbmp, 1, 0)
+            panel.SetSizer(hSizer)
+
+        return panel
+
+    @warnWxThread
+    def RefreshData(self, data):
+        if self.isReady:
+            if isinstance(self.playlist, Playlist):
+                self.playlist.name = data[2].name
+                self.playlist.description = data[2].description
+                self.playlist.nr_torrents = data[2].nr_torrents
+
+            self._addOverview(self.overview, self.overviewSizer)
+
+
+class AbstractInfoPanel(FancyPanel):
+
+    def __init__(self, parent):
+        FancyPanel.__init__(self, parent)
+        self.Hide()
+
+        self.guiutility = GUIUtility.getInstance()
+        self.utility = self.guiutility.utility
+        self.uelog = UserEventLogDBHandler.getInstance()
+
+        self.parent = parent
+        self.isReady = False
+        self.SetBackgroundColour(GRADIENT_LGREY, GRADIENT_DGREY)
+
+        self.topSizer = wx.BoxSizer(wx.VERTICAL)
+        self.mainSizer = wx.BoxSizer(wx.HORIZONTAL)
+        self.dialogSizer = wx.BoxSizer(wx.VERTICAL)
+        self.messageSizer = wx.BoxSizer(wx.HORIZONTAL)
+        self.textSizer = wx.BoxSizer(wx.VERTICAL)
+        self.buttonSizer = wx.BoxSizer(wx.HORIZONTAL)
+
+        self.mainSizer.AddStretchSpacer()
+        self.mainSizer.Add(self.dialogSizer, 0, wx.EXPAND)
+        self.mainSizer.AddStretchSpacer()
+
+        self.dialogSizer.AddStretchSpacer()
+        self.dialogSizer.Add(self.messageSizer, 0, wx.EXPAND)
+        self.dialogSizer.Add(self.buttonSizer, 0, wx.EXPAND | wx.TOP, 15)
+        self.dialogSizer.AddStretchSpacer()
+
+        self.messageSizer.Add(self.textSizer, 0, 0)
+
+        self.buttonSizer.AddStretchSpacer()
+
+        for colour, height in [(SEPARATOR_GREY, 1), (FILTER_GREY, 25), (SEPARATOR_GREY, 1)]:
+            panel = wx.Panel(self)
+            panel.SetMinSize((-1, height))
+            panel.SetBackgroundColour(colour)
+            self.topSizer.Add(panel, 0, wx.EXPAND)
+        self.topSizer.Add(self.mainSizer, 1, wx.EXPAND)
+        self.SetSizer(self.topSizer)
+        self.Layout()
+
+    def AddMessage(self, message, colour=wx.Colour(50, 50, 50), bold=False):
+        if not self.textSizer.GetChildren():
+            self.messageSizer.Insert(0, TransparentStaticBitmap(self, -1, wx.ArtProvider.GetBitmap(wx.ART_INFORMATION)), 0, wx.ALIGN_CENTER_VERTICAL | wx.RIGHT, 15)
+
+        message = TransparentText(self, -1, message)
+        _set_font(message, size_increment=2, fontcolour=colour, fontweight=wx.FONTWEIGHT_NORMAL if not bold else wx.FONTWEIGHT_BOLD)
+        self.textSizer.Add(message, 0, wx.ALIGN_CENTER_VERTICAL)
+
+        self.Layout()
+
+    def AddButton(self, label, handler, icon=None):
+        if handler == None or label == None:
+            return
+
+        button = ProgressButton(self, -1, label)
+        button.Bind(wx.EVT_LEFT_UP, handler)
+        if icon:
+            button.SetIcon(icon)
+        self.buttonSizer.Add(button, 0, wx.LEFT, 15)
+        self.Layout()
+
+class SearchInfoPanel(AbstractInfoPanel):
+
+    def Set(self, num_items):
+        self.AddMessage('A channel is a collection of torrents made by users to share their favorite torrents.')
+        self.AddMessage('Channels may contain torrents associated with your search.')
+        if num_items > 0:
+            self.AddMessage('Please click on a channel or a torrent for more details.')
+        self.Show(True)
+
+class ChannelInfoPanel(AbstractInfoPanel):
+
+    def Set(self, num_items, is_favourite):
+        if is_favourite:
+            self.AddMessage('This is a list of your favorite channels.')
+            if num_items > 0:
+                self.AddMessage('Please select a channel for more details, or visit it to access its content.')
+        else:
+            self.AddMessage('A channel is a collection of torrents made by users to share their favorite torrents.')
+            if num_items > 0:
+                self.AddMessage('Please click on a channel for more details.')
+        self.Show(True)
+
+
+class LibraryInfoPanel(AbstractInfoPanel):
+
+    def Set(self, num_items):
+        if num_items > 0:
+            self.AddMessage('Please select a torrent for more details.')
+        self.Show(True)
+
+
+class PlaylistInfoPanel(AbstractInfoPanel):
+
+    def Set(self, num_items, is_favourite):
+        if is_favourite == True:
+            self.AddMessage('You are looking at the full content of this playlist.')
+        elif is_favourite == False:
+            self.AddMessage('You are looking at a preview of this playlist. To see more of it, mark the channel as favorite.')
+        if num_items > 0:
+            self.AddMessage('Please click on a torrent for more details.')
+        self.Show(True)
+
+
+class SelectedchannelInfoPanel(AbstractInfoPanel):
+
+    def Set(self, num_items, vote, channelstate, iamModerator):
+        explicit_vote = vote != 0
+        preview = not explicit_vote and not iamModerator
+        open2edit = channelstate == ChannelCommunity.CHANNEL_CLOSED and iamModerator
+        allow2edit = vote == 2 and channelstate == ChannelCommunity.CHANNEL_OPEN
+
+        if preview:
+            self.AddMessage("You are looking at a preview of this channel. If you want to see more of it, \"Mark it as Favorite\".")
+
+        else:
+            msg1 = ""
+            msg2 = ""
+
+            if iamModerator:
+                msg1 = "You are looking at the contents of your channel."
+            elif vote == -1:
+                msg1 = "You have marked this Channel as Spam."
+            elif vote == 2:
+                msg1 = 'You are looking at the full content of one of your favorite channels.'
+
+            if open2edit:
+                msg1 = "You can now enable community-features for this Channel."
+                msg2 = "Allowing other users to comment, modify and improve meta-data will increase the overall community feel. Try it now.\nEdit the channel settings to get started."
+
+            elif allow2edit:
+                msg1 = "This is an open community channel. You can modify it, comment on it and add new content."
+                msg2 = "You can edit this channel" if not msg2 else msg2
+
+            if msg1:
+                self.AddMessage(msg1)
+            if msg2:
+                self.AddMessage(msg2)
+
+        if num_items > 0:
+            self.AddMessage('Please click on a torrent or a playlist for more details.')
+        self.Show(True)
+
+
+class ProgressPanel(wx.BoxSizer):
+    # eta style
+    ETA_DEFAULT = 1
+    ETA_EXTENDED = 2
+
+    def __init__(self, parent, item, style=ETA_DEFAULT, show_bar=True, show_status=True):
+        wx.BoxSizer.__init__(self, wx.VERTICAL)
+        self.item = item
+        self.style = style
+        self.show_bar = show_bar
+        self.show_status = show_status
+        guiutility = GUIUtility.getInstance()
+        self.utility = guiutility.utility
+
+        # self.AddStretchSpacer()
+        if show_bar:
+            self.pb = ProgressBar(parent, colours=["#ffffff", DOWNLOADING_COLOUR, SEEDING_COLOUR])
+            self.pb.SetMaxSize((-1, -1))
+            self.Add(self.pb, 1, wx.EXPAND)
+        if show_status:
+            self.status = StaticText(parent)
+            self.Add(self.status, 0, wx.EXPAND)
+
+        # self.AddStretchSpacer()
+        self.Update()
+
+    def Update(self, ds=None, torrent=None):
+        # return_val, 0 == inactive, 1 == incomplete, 2 == complete/seeding
+        return_val = 0
+
+        if ds == None:
+            if torrent:
+                ds = torrent.ds
+            else:
+                ds = self.item.original_data.get('ds', None)
+
+        if ds != None:
+            progress = ds.get_progress()
+            size = ds.get_length()
+
+            seeds, peers = ds.get_num_seeds_peers()
+
+            dls = ds.get_current_speed('down') * 1024
+            uls = ds.get_current_speed('up') * 1024
+
+            eta = ds.get_eta()
+            status = ds.get_status()
+
+        else:
+            progress = self.item.original_data.get('progress')
+            if progress == None:
+                progress = 0
+            size = self.item.original_data.get('length', False)
+
+            seeds = peers = None
+            dls = uls = 0
+
+            eta = ''
+            status = DLSTATUS_STOPPED
+
+        if seeds == None:
+            seeds = 0
+        if peers == None:
+            peers = 0
+
+        progress = max(0, min(1, progress))  # progress has to be between 0 and 1
+
+        self.item.data[1] = status
+        self.item.data[2] = [seeds, peers]
+        self.item.data[3] = dls
+        self.item.data[4] = uls
+
+        finished = progress == 1.0
+        if finished:
+            eta = "Completed"
+            if status == DLSTATUS_SEEDING:
+                eta += ", seeding"
+                return_val = 2
+            elif status == DLSTATUS_WAITING4HASHCHECK:
+                eta += ', waiting for hashcheck'
+            elif status == DLSTATUS_HASHCHECKING:
+                eta += ', checking'
+            else:
+                eta += ", inactive"
+        else:
+            if status == DLSTATUS_ALLOCATING_DISKSPACE:
+                eta = 'Allocating diskspace'
+
+            elif status == DLSTATUS_WAITING4HASHCHECK:
+                eta = 'Waiting for hashcheck'
+
+            elif status == DLSTATUS_HASHCHECKING:
+                eta = 'Checking'
+                if progress > 0:
+                    eta += "(%0.1f%%)" % (progress * 100)
+
+            elif status == DLSTATUS_DOWNLOADING:
+                sizestr = ''
+                if size:
+                    size_progress = size * progress
+
+                    def format_size(bytes):
+                        if bytes > 1073741824:
+                            return self.utility.size_format(bytes, 1)
+                        return self.utility.size_format(bytes, 0)
+                    sizestr = '%s/%s (%0.1f%%)' % (format_size(size_progress), format_size(size), progress * 100)
+
+                eta = self.utility.eta_value(eta, truncate=2)
+                if eta == '' or eta.find('unknown') != -1:
+                    eta = sizestr
+
+
+                    if self.show_status and self.style == ProgressPanel.ETA_DEFAULT and dls == 0 and uls == 0 and ds:
+                        if ds.get_num_con_initiated() > 0:
+                            eta += ' - connecting'
+
+                            nrdots = (self.status.GetLabel()[-3:].count('.') + 1) % 4
+                            eta += '.' * nrdots
+
+                else:
+                    eta = sizestr + ' - ' + eta
+
+                return_val = 1
+            else:
+                eta = 'Incomplete, inactive (%0.1f%%)' % (progress * 100)
+
+        if self.style == ProgressPanel.ETA_EXTENDED:
+            if status == DLSTATUS_SEEDING:
+                upSpeed = " @ " + self.utility.speed_format_new(uls)
+                eta += upSpeed
+            elif status == DLSTATUS_DOWNLOADING:
+                dlSpeed = " @ " + self.utility.speed_format_new(dls)
+                eta += dlSpeed
+
+        # Update eta
+        if self.show_status and self.status.GetLabel() != eta:
+            self.status.SetLabel(eta)
+            self.status.Refresh()
+
+        if self.show_bar:
+            if not status in [DLSTATUS_WAITING4HASHCHECK, DLSTATUS_ALLOCATING_DISKSPACE, DLSTATUS_HASHCHECKING, DLSTATUS_STOPPED]:
+                havedigest = ds.get_pieces_complete()
+            else:
+                havedigest = None
+
+            # Update graph
+            if finished:
+                self.pb.reset(colour=2)  # Show as complete
+            elif havedigest:
+                self.pb.set_pieces(havedigest)
+            elif progress > 0:
+                self.pb.setNormalPercentage(progress)  # Show as having some
+            else:
+                self.pb.reset(colour=0)  # Show as having none
+            self.pb.Refresh()
+
+        return return_val
+
+class StringProgressPanel(wx.BoxSizer):
+    def __init__(self, parent, torrent):
+        wx.BoxSizer.__init__(self, wx.HORIZONTAL)
+        self.parent = parent
+        self.torrent = torrent
+
+        guiutility = GUIUtility.getInstance()
+        self.utility = guiutility.utility
+
+        self.text = StaticText(parent)
+        self.Add(self.text, 1, wx.EXPAND)
+
+    def Update(self, ds=None):
+        if ds == None:
+            ds = self.torrent.ds
+
+        if ds != None:
+            progress = ds.get_progress()
+            size = ds.get_length()
+
+            seeds, peers = ds.get_num_seeds_peers()
+
+            dls = ds.get_current_speed('down') * 1024
+            uls = ds.get_current_speed('up') * 1024
+
+            eta = ds.get_eta()
+
+            if progress == 1.0:
+                self.text.SetLabel("Currently uploading to %d peers @ %s." % (peers, self.utility.speed_format_new(uls)))
+            else:
+                remaining = size - (size * progress)
+                eta = self.utility.eta_value(eta, truncate=2)
+                if eta == '' or eta.find('unknown') != -1:
+                    self.text.SetLabel("Currently downloading @ %s, %s still remaining." % (self.utility.speed_format_new(dls), format_size(remaining)))
+                else:
+                    self.text.SetLabel("Currently downloading @ %s, %s still remaining. Expected to finish in %s." % (self.utility.speed_format_new(dls), format_size(remaining), eta))
+
+class MyChannelDetails(wx.Panel):
+    def __init__(self, parent, torrent, channel_id):
+        self.parent = parent
+        self.torrent = torrent
+        self.channel_id = channel_id
+
+        self.uelog = UserEventLogDBHandler.getInstance()
+        self.guiutility = GUIUtility.getInstance()
+
+        wx.Panel.__init__(self, parent)
+
+        self.borderSizer = wx.BoxSizer()
+        self.SetSizer(self.borderSizer)
+
+        self.SetBackgroundColour(LIST_DESELECTED)
+        self.guiutility.torrentsearch_manager.loadTorrent(self.torrent, callback=self.showTorrent)
+
+    @forceWxThread
+    def showTorrent(self, torrent):
+        notebook = SimpleNotebook(self, style=wx.NB_NOPAGETHEME)
+        listCtrl = BetterListCtrl(notebook)
+        listCtrl.InsertColumn(0, 'Name')
+        listCtrl.InsertColumn(1, 'Size', wx.LIST_FORMAT_RIGHT)
+
+        self.il = wx.ImageList(16, 16)
+        play_img = self.il.Add(wx.Bitmap(os.path.join(self.guiutility.vwxGUI_path, 'images', 'library_play.png'), wx.BITMAP_TYPE_ANY))
+        file_img = self.il.Add(wx.ArtProvider.GetBitmap(wx.ART_NORMAL_FILE, size=(16, 16)))
+        listCtrl.SetImageList(self.il, wx.IMAGE_LIST_SMALL)
+
+        for filename, size in torrent.files:
+            try:
+                pos = listCtrl.InsertStringItem(sys.maxint, filename)
+            except:
+                try:
+                    pos = listCtrl.InsertStringItem(sys.maxint, filename.decode('utf-8', 'ignore'))
+                except:
+                    print >> sys.stderr, "Could not format filename", torrent.name
+            listCtrl.SetItemData(pos, pos)
+            size = self.guiutility.utility.size_format(size)
+            listCtrl.SetStringItem(pos, 1, size)
+
+            if filename in torrent.videofiles:
+                listCtrl.SetItemColumnImage(pos, 0, play_img)
+            else:
+                listCtrl.SetItemColumnImage(pos, 0, file_img)
+
+        listCtrl.setResizeColumn(0)
+        listCtrl.SetMinSize((1, -1))
+        listCtrl.SetColumnWidth(1, wx.LIST_AUTOSIZE)  # autosize only works after adding rows
+        notebook.AddPage(listCtrl, "Files")
+
+        if self.subsupport._registered and torrent.isPlayable():
+            self.subtitles = wx.Panel(notebook)
+            self.vSizer = wx.BoxSizer(wx.VERTICAL)
+            self.subtitles.SetSizer(self.vSizer)
+            notebook.AddPage(self.subtitles, "Subtitles")
+            self.AddSubs()
+
+        self.borderSizer.Add(notebook, 1, wx.EXPAND)
+        self.Layout()
+
+    def AddSubs(self):
+        self.vSizer.ShowItems(False)
+        self.vSizer.DeleteWindows()
+        self.vSizer.Clear()
+
+        currentsubs = self.subsupport.getSubtitleInfos(self.my_permid, self.torrent['infohash'])
+        if len(currentsubs) > 0:
+            header = StaticText(self.subtitles, -1, "Current Subtitles")
+            font = header.GetFont()
+            font.SetWeight(wx.FONTWEIGHT_BOLD)
+            header.SetFont(font)
+            self.vSizer.Add(header, 0, wx.BOTTOM, 3)
+
+            curlang = [self.supportedLang[langkey] for langkey in currentsubs.keys()]
+            curlang.sort()
+            for lang in curlang:
+                self.vSizer.Add(StaticText(self.subtitles, -1, lang), 0, wx.LEFT, 6)
+        else:
+            header = StaticText(self.subtitles, -1, "No subtitles added to this .torrent.")
+            font = header.GetFont()
+            font.SetWeight(wx.FONTWEIGHT_BOLD)
+            header.SetFont(font)
+            self.vSizer.Add(header)
+
+        hSizer = wx.BoxSizer(wx.HORIZONTAL)
+        hSizer.Add(StaticText(self.subtitles, -1, "Add a subtitle to this .torrent"), 0, wx.ALIGN_CENTER_VERTICAL)
+        hSizer.AddStretchSpacer()
+        button = wx.Button(self.subtitles, -1, "Browse")
+        button.Bind(wx.EVT_BUTTON, self.OnClick)
+        hSizer.Add(button)
+        self.vSizer.Add(hSizer, 0, wx.EXPAND)
+        self.vSizer.Layout()
+
+    def OnClick(self, event):
+        dlg = wx.FileDialog(self, "Choose .srt file", wildcard="SubRip file (*.srt) |*.srt", style=wx.DEFAULT_DIALOG_STYLE)
+
+        path = DefaultDownloadStartupConfig.getInstance().get_dest_dir() + os.sep
+        dlg.SetPath(path)
+        if dlg.ShowModal() == wx.ID_OK:
+            file = dlg.GetPath()
+            dlg.Destroy()
+
+            dlg = wx.SingleChoiceDialog(self, 'Choose a language for this subtitle?', 'Language?', self.supportedLangFull)
+            if dlg.ShowModal() == wx.ID_OK:
+                lang = dlg.GetStringSelection()
+                for key, value in self.supportedLang.iteritems():
+                    if value == lang:
+                        self.subsupport.publishSubtitle(self.torrent['infohash'], key, file)
+                        self.uelog.addEvent(message="MyChannel: new subtitle added", type=2)
+                        self.AddSubs()
+
+                        break
+        dlg.Destroy()
+
+class MyChannelPlaylist(AbstractDetails):
+    def __init__(self, parent, on_manage, can_edit=False, on_save=None, on_remove=None, playlist={}):
+        self.can_edit = can_edit
+        self.on_manage = on_manage
+        self.on_save = on_save
+        self.on_remove = on_remove
+        self.playlist = playlist
+        self.torrent_ids = []
+
+        wx.Panel.__init__(self, parent)
+        self.SetBackgroundColour(wx.WHITE)
+        vSizer = wx.BoxSizer(wx.VERTICAL)
+
+        gridSizer = wx.FlexGridSizer(0, 2, 3, 10)
+        gridSizer.AddGrowableCol(1)
+        gridSizer.AddGrowableRow(1)
+
+
+        if can_edit:
+            self.name = wx.TextCtrl(self, value=playlist.get('name', ''))
+            self.name.SetMaxLength(40)
+
+            self.description = wx.TextCtrl(self, value=playlist.get('description', ''), style=wx.TE_MULTILINE)
+            self.description.SetMaxLength(2000)
+        else:
+            self.name = StaticText(self, -1, playlist.get('name', ''))
+            self.description = StaticText(self, -1, playlist.get('description', ''))
+
+            self.name.SetMinSize((1, -1))
+            self.description.SetMinSize((1, -1))
+
+        self._add_row(self, gridSizer, 'Name', self.name)
+        self._add_row(self, gridSizer, 'Description', self.description)
+        vSizer.Add(gridSizer, 1, wx.EXPAND | wx.ALL, 3)
+
+        manage = wx.Button(self, -1, 'Manage Torrents')
+        manage.Bind(wx.EVT_BUTTON, self.OnManage)
+
+        if can_edit and playlist.get('id', False):
+            hSizer = wx.BoxSizer(wx.HORIZONTAL)
+            save = wx.Button(self, -1, 'Save Playlist')
+            save.Bind(wx.EVT_BUTTON, self.OnSave)
+
+            delete = wx.Button(self, -1, 'Remove Playlist')
+            delete.Bind(wx.EVT_BUTTON, self.OnRemove)
+
+            hSizer.Add(save, wx.RIGHT, 3)
+            hSizer.Add(delete, wx.RIGHT, 3)
+            hSizer.Add(manage)
+
+            vSizer.Add(hSizer, 0, wx.ALIGN_RIGHT | wx.ALL, 3)
+        else:
+            vSizer.Add(manage, 0, wx.ALIGN_RIGHT | wx.ALL, 3)
+
+        self.SetSizer(vSizer)
+
+    def OnManage(self, event):
+        self.torrent_ids = self.on_manage(self.playlist)
+
+    def OnSave(self, event):
+        self.on_save(self.playlist.get('id'), self)
+
+    def OnRemove(self, event):
+        self.on_remove(self.playlist.get('id'), self)
+
+    def GetInfo(self):
+        name = self.name.GetValue()
+        description = self.description.GetValue()
+        return name, description, self.torrent_ids
+
+    def IsChanged(self):
+        if self.can_edit:
+            name = self.name.GetValue()
+            description = self.description.GetValue()
+
+            return name != self.playlist.get('name', '') or description != self.playlist.get('description', '')
+        return False
+
+
+class ChannelsExpandedPanel(wx.Panel):
+    def __init__(self, parent, size=wx.DefaultSize):
+        wx.Panel.__init__(self, parent, size=size, style=wx.NO_BORDER)
+        self.guiutility = GUIUtility.getInstance()
+        self.fg_colour = self.GetForegroundColour()
+        self.manager = self.guiutility.frame.channellist.GetManager()
+        self.channel_category = None
+        self.channel_or_playlist = None
+        self.AddComponents()
+        self.SetBackgroundColour(parent.GetBackgroundColour())
+        self.Bind(wx.EVT_SHOW, self.OnShow)
+        wx.CallAfter(self.AddCurrentChannelLink)
+
+    def AddComponents(self):
+        self.vSizer = wx.BoxSizer(wx.VERTICAL)
+        self.hSizer = wx.BoxSizer(wx.HORIZONTAL)
+        self.hSizer.Add(self.vSizer, 1, wx.EXPAND | wx.LEFT, 20)
+
+        self.links = {}
+        for name in ['All', 'Favorites', 'My Channel']:
+            link = LinkStaticText(self, name, icon=None, font_colour=TRIBLER_RED if name == 'All' else self.fg_colour)
+            link.Bind(wx.EVT_LEFT_UP, self.OnCategory)
+            self.links[name] = link
+            self.vSizer.Add(link, 0, wx.EXPAND | wx.ALIGN_CENTER_VERTICAL)
+
+        self.SetSizer(self.hSizer)
+        self.Layout()
+
+    def OnShow(self, event):
+        if self.IsShownOnScreen():
+            if self.channel_or_playlist:
+                if isinstance(self.channel_or_playlist, Channel):
+                    self.guiutility.showChannel(self.channel_or_playlist)
+                elif isinstance(self.channel_or_playlist, Playlist):
+                    self.guiutility.showPlaylist(self.channel_or_playlist)
+            elif self.GetCategory() == 'My Channel':
+                self.guiutility.ShowPage('mychannel')
+
+    def SetBackgroundColour(self, colour):
+        if self.GetBackgroundColour() != colour:
+            wx.Panel.SetBackgroundColour(self, colour)
+            for link in self.links.values():
+                link.SetBackgroundColour(colour)
+
+    def SetTextColour(self, colour):
+        for link in self.links.values():
+            link.SetForegroundColour(colour)
+
+    def SetTextHighlight(self):
+        self.SetTextColour(self.fg_colour)
+        if not self.channel_or_playlist:
+            link = self.links[self.GetCategory()]
+            link.SetForegroundColour(TRIBLER_RED)
+        elif isinstance(self.channel_or_playlist, Playlist) and self.links.has_key('playlist'):
+            self.links['playlist'].SetForegroundColour(TRIBLER_RED)
+        elif isinstance(self.channel_or_playlist, Channel) and self.links.has_key('channel'):
+            self.links['channel'].SetForegroundColour(TRIBLER_RED)
+
+    def AddCurrentPlaylistLink(self):
+        playlist = self.guiutility.frame.playlist.playlist
+        self.AddLink(playlist)
+
+    def AddCurrentChannelLink(self):
+        channel = self.guiutility.frame.selectedchannellist.channel
+        self.AddLink(channel)
+
+    def AddLink(self, channel_or_playlist):
+        if channel_or_playlist:
+
+            def DetermineText(text, maxWidth):
+                for i in xrange(len(text), 0, -1):
+                    newText = text[0:i]
+                    if i != len(text):
+                        newText += ".."
+                    width, _ = self.GetTextExtent(newText)
+                    if width <= maxWidth:
+                        return newText
+                return ""
+
+            def CreateLinkStaticText():
+                link = LinkStaticText(self, '', icon=None, font_colour=self.fg_colour)
+                link_icon = NativeIcon.getInstance().getBitmap(self, 'arrow', self.GetBackgroundColour(), state=0)
+                link_icon = link_icon.ConvertToImage().Rotate90(False).ConvertToBitmap()
+                link_icon = wx.StaticBitmap(self, -1, link_icon)
+                link.Insert(0, link_icon, 0, wx.CENTER | wx.RIGHT, 3)
+                return link
+
+            if not self.links.get('channel', None):
+                self.links['channel'] = CreateLinkStaticText()
+            else:
+                self.vSizer.Detach(self.links['channel'])
+            if not self.links.get('playlist', None):
+                self.links['playlist'] = CreateLinkStaticText()
+            else:
+                self.vSizer.Detach(self.links['playlist'])
+
+            channel = channel_or_playlist if isinstance(channel_or_playlist, Channel) else channel_or_playlist.channel
+            self.links['channel'].Bind(wx.EVT_LEFT_UP, lambda evt: self.OnHistory(evt, channel))
+            self.links['channel'].SetLabel(DetermineText(channel.name, self.GetSize()[0] - self.links['channel'].text.GetPosition()[0]))
+            self.vSizer.Insert(2 if channel.isFavorite() else 1, self.links['channel'], 0, wx.EXPAND | wx.ALIGN_CENTER_VERTICAL | wx.LEFT, 2)
+
+            if isinstance(channel_or_playlist, Playlist):
+                self.links['playlist'].ShowItems(True)
+                self.links['playlist'].Bind(wx.EVT_LEFT_UP, lambda evt: self.OnHistory(evt, channel_or_playlist))
+                self.links['playlist'].SetLabel(DetermineText(channel_or_playlist.name, self.GetSize()[0] - self.links['playlist'].text.GetPosition()[0]))
+                self.vSizer.Insert(3 if channel_or_playlist.channel.isFavorite() else 2, self.links['playlist'], 0, wx.EXPAND | wx.ALIGN_CENTER_VERTICAL | wx.LEFT, 10)
+            else:
+                self.links['playlist'].ShowItems(False)
+
+            self.vSizer.Layout()
+            self.channel_or_playlist = channel_or_playlist
+            self.SetTextHighlight()
+            self.guiutility.frame.actlist.Layout()
+
+    def GetCategory(self):
+        cat = self.channel_category
+        if not cat and self.manager.category:
+            if self.manager.category in ["Popular", "New", "Updated"]:
+                cat = "All"
+            else:
+                cat = self.manager.category
+        if not cat:
+            cat = "All"
+        return cat
+
+    def OnCategory(self, event):
+        control = event.GetEventObject()
+        label = control.GetLabel()
+        if label == 'My Channel':
+            self.guiutility.ShowPage('mychannel')
+        else:
+            self.guiutility.showChannelCategory(label)
+            self.guiutility.frame.channellist.header.ShowChannelTypeFilter(label != 'Favorites')
+            self.guiutility.frame.channellist.ResetBottomWindow()
+        self.channel_category = label
+        self.channel_or_playlist = None
+        self.SetTextHighlight()
+
+    def OnHistory(self, event, channel_or_playlist):
+        if isinstance(channel_or_playlist, Channel):
+            self.guiutility.showChannel(channel_or_playlist)
+        elif isinstance(channel_or_playlist, Playlist):
+            self.guiutility.showPlaylist(channel_or_playlist)
+        self.channel_or_playlist = channel_or_playlist
+        self.SetTextHighlight()