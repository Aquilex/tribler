--- conflicted
+++ resolved
@@ -1,584 +1,574 @@
-# Written by Arno Bakker, Jan David Mol
-# see LICENSE.txt for license information
-
-import wx
-import time
-import sys
-import os
-
-
-from Tribler.__init__ import LIBRARYNAME
-
-
-class BufferInfo:
-
-    """ Arno: WARNING: the self.tricolore member is read by the MainThread and
-        written by the network thread. As it is a fixed array with simple values, this
-        concurrency problem is ignored.
-    """
-    NOFILL = " "
-    SOMEFILL = ".-+="
-    ALLFILL = "#"
-
-    def __init__(self, numbuckets=100, full=False):
-        self.numbuckets = numbuckets
-        self.playable = False
-        self.movieselector = None
-        if full == True:
-            self.tricolore = [2] * self.numbuckets
-
-    def set_numpieces(self, numpieces):
-        self.numpieces = numpieces
-        self.buckets = [0] * self.numbuckets
-        self.tricolore = [0] * self.numbuckets
-        # self.bucketsize = int(ceil(float(self.numpieces) / self.numbuckets))
-        self.bucketsize = float(self.numpieces) / float(self.numbuckets)
-        self.lastbucketsize = self.numpieces - int(float(self.numbuckets - 1) * self.bucketsize)
-
-    def complete(self, piece):
-        bucket = int(float(piece) / self.bucketsize)
-
-        # print >>sys.stderr,"BUCKET",bucket,"piece",piece,"bucksize",self.bucketsize
-        # If there is a multi-file torrent that has been partially downloaded before we go
-        # to VOD, it can happen that pieces outside the range of the file selected are
-        # reported as complete here.
-        if bucket < 0 or bucket >= self.numbuckets:
-            return
-
-        self.buckets[bucket] += 1
-
-        fill = self.buckets[bucket]
-        if bucket == self.numbuckets - 1:
-            total = self.lastbucketsize
-        else:
-            total = int(self.bucketsize)
-
-        if fill == 0:
-            colour = 0
-        elif fill >= total:
-            colour = 2
-        else:
-            colour = 1
-
-        self.tricolore[bucket] = colour
-
-    def str(self):
-        def chr(fill, total):
-            if fill == 0:
-                return self.NOFILL
-            if fill >= int(total):
-                return self.ALLFILL
-
-            index = int(float(fill * len(self.SOMEFILL)) /total)
-            if index >= len(self.SOMEFILL):
-                index = len(self.SOMEFILL) - 1
-            return self.SOMEFILL[index]
-
-        chars = [chr(self.buckets[i], self.bucketsize) for i in xrange(0, self.numbuckets -1)]
-        chars.append(chr(self.buckets[-1], self.lastbucketsize) )
-        return "".join(chars)
-
-    def set_playable(self):
-        self.playable = True
-
-    def get_playable(self):
-        return self.playable
-
-    def set_movieselector(self, movieselector):
-        self.movieselector = movieselector
-
-    def get_bitrate(self):
-        if self.movieselector is not None:
-            return self.movieselector.get_bitrate()
-        else:
-            return 0.0
-
-    def get_blocks(self):
-        return self.tricolore
-
-
-class ProgressInf:
-
-    def __init__(self):
-        self.bufferinfo = BufferInfo()
-        self.callback = None
-
-    def get_bufferinfo(self):
-        return self.bufferinfo
-
-    def set_callback(self, callback):
-        self.callback = callback
-
-    def bufferinfo_updated_callback(self):
-        if self.callback is not None:
-            self.callback()
-
-
-class ProgressBar(wx.Panel):
-
-    def __init__(self, parent, colours=["#ffffff", "#92cddf", "#006dc0"], size= wx.DefaultSize):
-        wx.Panel.__init__(self, parent, size=size, style= wx.NO_BORDER)
-        self.pens = [wx.Pen(c) for c in colours]
-        self.brushes = [wx.Brush(c) for c in colours]
-
-        for i in xrange(len(self.pens)):
-            if self.pens[i].GetColour() == wx.WHITE:
-                self.pens[i] = None
-        self.reset()
-
-        self.SetMaxSize((-1, 6))
-        self.SetMinSize((1, 6))
-        self.SetBackgroundColour(wx.WHITE)
-
-        self.Bind(wx.EVT_PAINT, self.OnPaint)
-        self.Bind(wx.EVT_ERASE_BACKGROUND, self.OnEraseBackground)
-
-        self.completed = False
-
-    def OnEraseBackground(self, event):
-        pass  # Or None
-
-    def OnPaint(self, evt):
-        dc = wx.BufferedPaintDC(self)
-        dc.SetBackground(wx.Brush(self.GetBackgroundColour()))
-        dc.Clear()
-
-        x, y, maxw, maxh = self.GetClientRect()
-
-        if len(self.blocks) > 0 and not self.completed:
-            numrect = float(len(self.blocks))
-            w = max(1, maxw / numrect)
-
-            lines = [(x + i, y, x +i, maxh) for i in xrange(maxw) if self.blocks[int(i/w)]]
-            pens = [self.pens[self.blocks[int(i / w)]] for i in xrange(maxw) if self.blocks[int(i /w)]]
-            dc.DrawLineList(lines, pens)
-
-        if self.completed:
-            dc.SetBrush(self.brushes[2])
-        else:
-            dc.SetBrush(wx.TRANSPARENT_BRUSH)
-
-        dc.SetPen(wx.BLACK_PEN)
-        dc.DrawRoundedRectangle(x, y, maxw, maxh, 2)
-
-    def set_pieces(self, blocks):
-        maxBlocks = max(self.GetClientRect().width, 100)
-        haveBlocks = len(blocks)
-
-        if haveBlocks > maxBlocks:  # we need to group the blocks
-            sblocks = [0] * maxBlocks
-            nrBlocksPerPixel = haveBlocks / maxBlocks
-            for i in xrange(maxBlocks):
-                any = False
-                all = True
-
-                for j in xrange(nrBlocksPerPixel * i, nrBlocksPerPixel * (i + 1)):
-                    if blocks[j]:
-                        any = True
-                    else:
-                        all = False
-                        if any:
-                            break
-                if all:
-                    sblocks[i] = 2
-                elif any:
-                    sblocks[i] = 1
-        else:
-            sblocks = []
-            for i in xrange(haveBlocks):
-                remainingPixels = maxBlocks - len(sblocks)
-                remainingBlocks = haveBlocks - i
-                nrPixelsToColour = int(remainingPixels / remainingBlocks)
-
-                if blocks[i]:
-                    state = 2
-                else:
-                    state = 0
-
-                sblocks.extend([state] * nrPixelsToColour)
-        self.set_blocks(sblocks)
-
-    def set_blocks(self, blocks):
-        self.completed = all([x == 2 for x in blocks])
-        self.blocks = blocks
-
-    def setNormalPercentage(self, perc):
-        maxBlocks = max(self.GetClientRect().width, 100)
-
-        sblocks = [2] * int(perc * maxBlocks)
-        sblocks += [0] * (maxBlocks - len(sblocks))
-        self.set_blocks(sblocks)
-
-    def reset(self, colour=0):
-        sblocks = [colour] * 100
-        self.set_blocks(sblocks)
-
-
-class ProgressSlider(wx.Panel):
-
-    def __init__(self, parent, utility, colours=["#ffffff", "#CBCBCB", "#ff3300"], imgprefix= '', *args, **kwargs):
-
-        self.colours = colours
-        # self.backgroundImage = wx.Image('')
-        self.progress = 0.0
-        self.videobuffer = 0.0
-        self.videoPosition = 0
-        self.timeposition = None
-        self.videoLength = None
-        # wx.Control.__init__(self, parent, -1)
-        wx.Panel.__init__(self, parent, -1)
-
-        self.SetMaxSize((-1, 25))
-        self.SetMinSize((1, 25))
-        self.SetBackgroundColour(wx.WHITE)
-        self.utility = utility
-        self.bgImage = wx.Bitmap(os.path.join(self.utility.getPath(), LIBRARYNAME, 'Video', 'Images', imgprefix + 'background.png'))  # LIBRARYNAME
-        self.dotImage = wx.Bitmap(os.path.join(self.utility.getPath(), LIBRARYNAME, 'Video', 'Images', imgprefix + 'sliderDot.png'))  # LIBRARYNAME
-        self.dotImage_dis = wx.Bitmap(os.path.join(self.utility.getPath(), LIBRARYNAME, 'Video', 'Images', imgprefix + 'sliderDot_dis.png'))  # LIBRARYNAME
-        self.sliderPosition = None
-        self.rectHeight = 2
-        self.rectBorderColour = wx.LIGHT_GREY
-        self.textWidth = 70
-        self.margin = 10
-        self.doneColor = "#13bd00"  # wx.RED
-        self.bufferColor = "#0b7100"  # wx.GREEN
-        self.sliderWidth = 0
-        self.selected = 2
-        self.range = (0, 1)
-        self.dragging = False
-        self.allowDragging = False
-        self.Bind(wx.EVT_PAINT, self.OnPaint)
-        self.Bind(wx.EVT_SIZE, self.OnSize)
-        self.Bind(wx.EVT_ERASE_BACKGROUND, self.OnEraseBackground)
-        self.Bind(wx.EVT_MOUSE_EVENTS, self.OnMouse)
-        self.SetCursor(wx.StockCursor(wx.CURSOR_HAND))
-        # self.SetSize((-1,self.bgImage.GetSize()[1]))
-
-    def AcceptsFocus(self):
-        return False
-
-    def OnEraseBackground(self, event):
-        pass  # Or None
-
-    def OnSize(self, event):
-        self.Refresh()
-
-    def OnMouse(self, event):
-        if not self.allowDragging:
-            return
-
-        pos = event.GetPosition()
-        if event.ButtonDown():
-            if self.onSliderButton(pos):
-                print >> sys.stderr, 'ProgressSlider: Start drag'
-                self.dragging = True
-            elif self.onSlider(pos):  # click somewhere on the slider
-                self.setSliderPosition(pos, True)
-        elif event.ButtonUp():
-            if self.dragging:
-                print >> sys.stderr, 'ProgressSlider: End drag'
-                self.setSliderPosition(pos, True)
-            self.dragging = False
-        elif event.Dragging():
-            if self.dragging:
-                self.setSliderPosition(pos, False)
-        elif event.Leaving():
-            if self.dragging:
-                self.setSliderPosition(pos, True)
-
-    def onSliderButton(self, pos):
-        if not self.sliderPosition:
-            return False
-        x, y = pos
-        bx, by = self.sliderPosition
-        dotSize = self.dotImage.GetSize()
-        return abs(x - bx) < dotSize[0]/2 and abs(y-by) < dotSize[1]/2
-
-    def onSlider(self, pos):
-        x, y = pos
-        width, height = self.GetClientSizeTuple()
-        return (x > self.margin and x <= self.margin + self.sliderWidth and
-                abs(y - height / 2) < self.rectHeight /2+4)
-
-    def setSliderPosition(self, pos, ready):
-        x, y = pos
-        tmp_progress = (x - self.margin) /float(self.sliderWidth)
-        self.progress = min(1.0, max(0.0, tmp_progress))
-        self.videoPosition = self
-        self.Refresh()
-        if ready:
-            # theEvent = wx.ScrollEvent(pos=self.progress)
-            # self.GetEventHandler().ProcessEvent(theEvent)
-            # print >> sys.stderr, 'Posted event'
-            # print >> sys.stderr, 'ProgressSlider: Set progress to : %f' % self.progress
-            self.sliderChangedAction()
-
-    def sliderChangedAction(self):
-        self.GetParent().GetParent().Seek()
-
-    def setSelected(self, sel):
-        self.selected = sel
-        self.Refresh()
-
-    def setBufferFromPieces(self, pieces_complete):
-        if not pieces_complete:
-            self.videobuffer = 0.0
-            return
-        last_buffered_piece = 0
-        while last_buffered_piece < len(pieces_complete) and pieces_complete[last_buffered_piece]:
-            last_buffered_piece += 1
-        if last_buffered_piece == len(pieces_complete) - 1:
-            last_buffered_piece += 1
-
-        self.videobuffer = last_buffered_piece / float(len(pieces_complete))
-        # print >> sys.stderr, 'progress: %d/%d pieces continuous buffer (frac %f)' % \
-        #    (last_buffered_piece, len(pieces_complete), self.videobuffer)
-
-    def SetValue(self, b):
-        if self.range[0] == self.range[1]:
-            return
-
-        if not self.dragging:
-            self.progress = max(0.0, min((b - self.range[0]) / float(self.range[1] - self.range[0]), 1.0))
-            self.Refresh()
-
-    def GetValue(self):
-        # print >>sys.stderr, 'ProgressSlider: %f, Range (%f, %f)' % (self.progress, self.range[0], self.range[1])
-        return self.progress * (self.range[1] - self.range[0]) + self.range[0]
-
-    def SetRange(self, a, b):
-        self.range = (a, b)
-
-    def setVideoBuffer(self, buf):
-        self.videobuffer = buf
-
-    def SetTimePosition(self, timepos, duration):
-        self.timeposition = timepos
-        self.videoLength = duration
-
-    def ResetTime(self):
-        self.videoLength = None
-        self.timeposition = None
-        self.Refresh()
-
-    def formatTime(self, s):
-        longformat = time.strftime('%d:%H:%M:%S', time.gmtime(s))
-        if longformat.startswith('01:'):
-            longformat = longformat[3:]
-        while longformat.startswith('00:') and len(longformat) > len('00:00'):
-            longformat = longformat[3:]
-        return longformat
-
-    def OnPaint(self, evt):
-<<<<<<< HEAD
-        # Draw the background
-        dc = wx.BufferedPaintDC(self)
-        dc.SetBackground(wx.Brush(self.GetBackgroundColour()))
-=======
-        width, height = self.GetClientSizeTuple()
-        buffer = wx.EmptyBitmap(width, height)
-        # dc = wx.PaintDC(self)
-        dc = wx.BufferedPaintDC(self, buffer)
-        dc.BeginDrawing()
->>>>>>> 5d9de748
-        dc.Clear()
-        if getattr(self.GetParent(), 'bitmap', None):
-            rect = self.GetRect().Intersect(wx.Rect(0, 0, *self.GetParent().bitmap.GetSize()))
-            sub = self.GetParent().bitmap.GetSubBitmap(rect)
-            dc.DrawBitmap(sub, 0, 0)
-
-<<<<<<< HEAD
-        width, height = self.GetClientSizeTuple()
-=======
-        # Draw background
-        bgSize = self.bgImage.GetSize()
-        for i in xrange(width / bgSize[0] +1):
-            dc.DrawBitmap(self.bgImage, i * bgSize[0], 0)
-
->>>>>>> 5d9de748
-        # Time strings
-        if self.videoLength is not None:
-            durationString = self.formatTime(self.videoLength)
-        else:
-            durationString = '--:--'
-        if self.timeposition is not None:
-            timePositionString = self.formatTime(self.timeposition)
-        else:
-            timePositionString = '--:--'
-
-        time = '%s / %s' % (timePositionString, durationString)
-
-        font = self.GetFont()
-        font.SetPointSize(8)
-        dc.SetFont(font)
-        timeWidth = dc.GetTextExtent(time)[0]
-
-        self.sliderWidth = width - (3 *self.margin+timeWidth)
-        position = self.sliderWidth * self.progress
-        self.sliderPosition = position + self.margin, height /2
-        self.bufferlength = (self.videobuffer - self.progress) * self.sliderWidth
-        self.bufferlength = min(self.bufferlength, self.sliderWidth - position)
-
-        if width > 3 * self.margin +timeWidth:
-            # Draw slider rect
-            dc.SetPen(wx.Pen(self.rectBorderColour, 2))
-            dc.DrawRectangle(self.margin, height / 2 -self.rectHeight/2, self.sliderWidth, self.rectHeight)
-            # Draw slider rect inside
-            dc.SetPen(wx.Pen(self.doneColor, 0))
-            dc.SetBrush(wx.Brush(self.doneColor))
-            smallRectHeight = self.rectHeight - 2
-            dc.DrawRectangle(self.margin, height / 2 -smallRectHeight/2, position, smallRectHeight)
-            dc.SetBrush(wx.Brush(self.bufferColor))
-            dc.SetPen(wx.Pen(self.bufferColor, 0))
-            dc.DrawRectangle(position + self.margin, height /2-smallRectHeight/2, self.bufferlength, smallRectHeight)
-            # draw circle
-            dotSize = self.dotImage.GetSize()
-            if self.selected == 2:
-                dc.DrawBitmap(self.dotImage_dis, position + self.margin -dotSize[0]/2, height/2-dotSize[1]/2, True)
-            else:
-                dc.DrawBitmap(self.dotImage, position + self.margin -dotSize[0]/2, height/2-dotSize[1]/2, True)
-        if width > 2 * self.margin +timeWidth:
-            # Draw times
-            dc.DrawText(time, width - self.margin -timeWidth, height/2-dc.GetCharHeight()/2)
-
-        dc.EndDrawing()
-
-    def EnableDragging(self):
-        self.allowDragging = True
-        self.setSelected(1)
-
-    def DisableDragging(self):
-        self.allowDragging = False
-        self.setSelected(2)
-
-
-class VolumeSlider(wx.Panel):
-
-    def __init__(self, parent, utility, imgprefix=''):
-        self.progress = 0.0
-        self.position = 0
-
-        # wx.Control.__init__(self, parent, -1)
-        wx.Panel.__init__(self, parent, -1)
-        self.SetMaxSize((150, 25))
-        self.SetMinSize((150, 25))
-        self.SetBackgroundColour(wx.WHITE)
-        self.utility = utility
-        self.bgImage = wx.Bitmap(os.path.join(self.utility.getPath(), LIBRARYNAME, 'Video', 'Images', imgprefix + 'background.png'))  # LIBRARYNAME
-        self.dotImage = wx.Bitmap(os.path.join(self.utility.getPath(), LIBRARYNAME, 'Video', 'Images', imgprefix + 'sliderVolume.png'))  # LIBRARYNAME
-        self.sliderPosition = None
-        self.rectHeight = 2
-        self.rectBorderColour = wx.LIGHT_GREY
-        self.margin = 10
-        self.cursorsize = [4, 19]
-        self.doneColor = wx.BLACK  # wx.RED
-        self.sliderWidth = 0
-        self.range = (0, 1)
-        self.dragging = False
-        self.Bind(wx.EVT_PAINT, self.OnPaint)
-        self.Bind(wx.EVT_SIZE, self.OnSize)
-        self.Bind(wx.EVT_ERASE_BACKGROUND, self.OnEraseBackground)
-        self.Bind(wx.EVT_MOUSE_EVENTS, self.OnMouse)
-        # self.SetSize((-1,self.bgImage.GetSize()[1]))
-
-    def AcceptsFocus(self):
-        return False
-
-    def OnEraseBackground(self, event):
-        pass  # Or None
-
-    def OnSize(self, event):
-        self.Refresh()
-
-    def OnMouse(self, event):
-        pos = event.GetPosition()
-        if event.ButtonDown():
-            if self.onSliderButton(pos):
-                print >> sys.stderr, 'VolumeSlider: Start drag'
-                self.dragging = True
-            elif self.onSlider(pos):  # click somewhere on the slider
-                self.setSliderPosition(pos, True)
-        elif event.ButtonUp():
-            if self.dragging:
-                print >> sys.stderr, 'VolumeSlider: End drag'
-                self.setSliderPosition(pos, True)
-            self.dragging = False
-        elif event.Dragging():
-            if self.dragging:
-                self.setSliderPosition(pos, False)
-        elif event.Leaving():
-            if self.dragging:
-                self.setSliderPosition(pos, True)
-
-    def onSliderButton(self, pos):
-        if not self.sliderPosition:
-            return False
-        x, y = pos
-        bx, by = self.sliderPosition
-        extraGrip = 3  # 3px extra grip on sliderButton
-        return abs(x - bx) < self.cursorsize[0]/2+extraGrip and abs(y-by) < self.cursorsize[1]/2
-
-    def onSlider(self, pos):
-        x, y = pos
-        width, height = self.GetClientSizeTuple()
-        return (x > self.margin and x <= self.margin + self.sliderWidth and
-                abs(y - height / 2) < self.rectHeight /2+4)
-
-    def setSliderPosition(self, pos, ready):
-        x, y = pos
-        tmp_progress = (x - self.margin) /float(self.sliderWidth)
-        self.progress = min(1.0, max(0.0, tmp_progress))
-        self.videoPosition = self
-        self.Refresh()
-        if ready:
-            # theEvent = wx.ScrollEvent(pos=self.progress)
-            # self.GetEventHandler().ProcessEvent(theEvent)
-            # print >> sys.stderr, 'Posted event'
-            print >> sys.stderr, 'VolumeSlider: Set progress to : %f' % self.progress
-            self.sliderChangedAction()
-
-    def sliderChangedAction(self):
-        self.GetParent().SetVolume()
-
-    def SetValue(self, b):
-        if not self.dragging:
-            self.progress = min((b - self.range[0]) / float(self.range[1] - self.range[0]), 1.0)
-            self.Refresh()
-
-    def GetValue(self):
-        print >>sys.stderr, 'VolumeSlider: %f, Range (%f, %f)' % (self.progress, self.range[0], self.range[1])
-        return self.progress * (self.range[1] - self.range[0]) + self.range[0]
-
-    def SetRange(self, a, b):
-        self.range = (a, b)
-
-    def OnPaint(self, evt):
-        width, height = self.GetClientSizeTuple()
-        buffer = wx.EmptyBitmap(width, height)
-        # dc = wx.PaintDC(self)
-        dc = wx.BufferedPaintDC(self, buffer)
-        dc.BeginDrawing()
-        dc.Clear()
-
-        # Draw background
-        bgSize = self.bgImage.GetSize()
-        for i in xrange(width / bgSize[0] +1):
-            dc.DrawBitmap(self.bgImage, i * bgSize[0], 0)
-
-        self.sliderWidth = width - (2 *self.margin)
-        position = self.sliderWidth * self.progress
-        self.sliderPosition = position + self.margin, height /2
-
-        if width > 2 * self.margin:
-            # Draw slider rect
-            dc.SetPen(wx.Pen(self.rectBorderColour, 2))
-            dc.DrawRectangle(self.margin, height / 2 -self.rectHeight/2, self.sliderWidth, self.rectHeight)
-            # Draw slider rect inside
-            dc.SetPen(wx.Pen(self.doneColor, 0))
-            dc.SetBrush(wx.Brush(self.doneColor))
-            smallRectHeight = self.rectHeight - 2
-            dc.DrawRectangle(self.margin, height / 2 -smallRectHeight/2, position, smallRectHeight)
-            # draw slider button
-            dotSize = self.dotImage.GetSize()
-            dc.DrawBitmap(self.dotImage, position + self.margin -dotSize[0]/2, height/2-dotSize[1]/2, True)
-        dc.EndDrawing()+# Written by Arno Bakker, Jan David Mol
+# see LICENSE.txt for license information
+
+import wx
+import time
+import sys
+import os
+
+
+from Tribler.__init__ import LIBRARYNAME
+
+
+class BufferInfo:
+
+    """ Arno: WARNING: the self.tricolore member is read by the MainThread and
+        written by the network thread. As it is a fixed array with simple values, this
+        concurrency problem is ignored.
+    """
+    NOFILL = " "
+    SOMEFILL = ".-+="
+    ALLFILL = "#"
+
+    def __init__(self, numbuckets=100, full=False):
+        self.numbuckets = numbuckets
+        self.playable = False
+        self.movieselector = None
+        if full == True:
+            self.tricolore = [2] * self.numbuckets
+
+    def set_numpieces(self, numpieces):
+        self.numpieces = numpieces
+        self.buckets = [0] * self.numbuckets
+        self.tricolore = [0] * self.numbuckets
+        # self.bucketsize = int(ceil(float(self.numpieces) / self.numbuckets))
+        self.bucketsize = float(self.numpieces) / float(self.numbuckets)
+        self.lastbucketsize = self.numpieces - int(float(self.numbuckets - 1) * self.bucketsize)
+
+    def complete(self, piece):
+        bucket = int(float(piece) / self.bucketsize)
+
+        # print >>sys.stderr,"BUCKET",bucket,"piece",piece,"bucksize",self.bucketsize
+        # If there is a multi-file torrent that has been partially downloaded before we go
+        # to VOD, it can happen that pieces outside the range of the file selected are
+        # reported as complete here.
+        if bucket < 0 or bucket >= self.numbuckets:
+            return
+
+        self.buckets[bucket] += 1
+
+        fill = self.buckets[bucket]
+        if bucket == self.numbuckets - 1:
+            total = self.lastbucketsize
+        else:
+            total = int(self.bucketsize)
+
+        if fill == 0:
+            colour = 0
+        elif fill >= total:
+            colour = 2
+        else:
+            colour = 1
+
+        self.tricolore[bucket] = colour
+
+    def str(self):
+        def chr(fill, total):
+            if fill == 0:
+                return self.NOFILL
+            if fill >= int(total):
+                return self.ALLFILL
+
+            index = int(float(fill * len(self.SOMEFILL)) / total)
+            if index >= len(self.SOMEFILL):
+                index = len(self.SOMEFILL) - 1
+            return self.SOMEFILL[index]
+
+        chars = [chr(self.buckets[i], self.bucketsize) for i in xrange(0, self.numbuckets - 1)]
+        chars.append(chr(self.buckets[-1], self.lastbucketsize))
+        return "".join(chars)
+
+    def set_playable(self):
+        self.playable = True
+
+    def get_playable(self):
+        return self.playable
+
+    def set_movieselector(self, movieselector):
+        self.movieselector = movieselector
+
+    def get_bitrate(self):
+        if self.movieselector is not None:
+            return self.movieselector.get_bitrate()
+        else:
+            return 0.0
+
+    def get_blocks(self):
+        return self.tricolore
+
+
+class ProgressInf:
+
+    def __init__(self):
+        self.bufferinfo = BufferInfo()
+        self.callback = None
+
+    def get_bufferinfo(self):
+        return self.bufferinfo
+
+    def set_callback(self, callback):
+        self.callback = callback
+
+    def bufferinfo_updated_callback(self):
+        if self.callback is not None:
+            self.callback()
+
+
+class ProgressBar(wx.Panel):
+
+    def __init__(self, parent, colours=["#ffffff", "#92cddf", "#006dc0"], size=wx.DefaultSize):
+        wx.Panel.__init__(self, parent, size=size, style=wx.NO_BORDER)
+        self.pens = [wx.Pen(c) for c in colours]
+        self.brushes = [wx.Brush(c) for c in colours]
+
+        for i in xrange(len(self.pens)):
+            if self.pens[i].GetColour() == wx.WHITE:
+                self.pens[i] = None
+        self.reset()
+
+        self.SetMaxSize((-1, 6))
+        self.SetMinSize((1, 6))
+        self.SetBackgroundColour(wx.WHITE)
+
+        self.Bind(wx.EVT_PAINT, self.OnPaint)
+        self.Bind(wx.EVT_ERASE_BACKGROUND, self.OnEraseBackground)
+
+        self.completed = False
+
+    def OnEraseBackground(self, event):
+        pass  # Or None
+
+    def OnPaint(self, evt):
+        dc = wx.BufferedPaintDC(self)
+        dc.SetBackground(wx.Brush(self.GetBackgroundColour()))
+        dc.Clear()
+
+        x, y, maxw, maxh = self.GetClientRect()
+
+        if len(self.blocks) > 0 and not self.completed:
+            numrect = float(len(self.blocks))
+            w = max(1, maxw / numrect)
+
+            lines = [(x + i, y, x + i, maxh) for i in xrange(maxw) if self.blocks[int(i / w)]]
+            pens = [self.pens[self.blocks[int(i / w)]] for i in xrange(maxw) if self.blocks[int(i / w)]]
+            dc.DrawLineList(lines, pens)
+
+        if self.completed:
+            dc.SetBrush(self.brushes[2])
+        else:
+            dc.SetBrush(wx.TRANSPARENT_BRUSH)
+
+        dc.SetPen(wx.BLACK_PEN)
+        dc.DrawRoundedRectangle(x, y, maxw, maxh, 2)
+
+    def set_pieces(self, blocks):
+        maxBlocks = max(self.GetClientRect().width, 100)
+        haveBlocks = len(blocks)
+
+        if haveBlocks > maxBlocks:  # we need to group the blocks
+            sblocks = [0] * maxBlocks
+            nrBlocksPerPixel = haveBlocks / maxBlocks
+            for i in xrange(maxBlocks):
+                any = False
+                all = True
+
+                for j in xrange(nrBlocksPerPixel * i, nrBlocksPerPixel * (i + 1)):
+                    if blocks[j]:
+                        any = True
+                    else:
+                        all = False
+                        if any:
+                            break
+                if all:
+                    sblocks[i] = 2
+                elif any:
+                    sblocks[i] = 1
+        else:
+            sblocks = []
+            for i in xrange(haveBlocks):
+                remainingPixels = maxBlocks - len(sblocks)
+                remainingBlocks = haveBlocks - i
+                nrPixelsToColour = int(remainingPixels / remainingBlocks)
+
+                if blocks[i]:
+                    state = 2
+                else:
+                    state = 0
+
+                sblocks.extend([state] * nrPixelsToColour)
+        self.set_blocks(sblocks)
+
+    def set_blocks(self, blocks):
+        self.completed = all([x == 2 for x in blocks])
+        self.blocks = blocks
+
+    def setNormalPercentage(self, perc):
+        maxBlocks = max(self.GetClientRect().width, 100)
+
+        sblocks = [2] * int(perc * maxBlocks)
+        sblocks += [0] * (maxBlocks - len(sblocks))
+        self.set_blocks(sblocks)
+
+    def reset(self, colour=0):
+        sblocks = [colour] * 100
+        self.set_blocks(sblocks)
+
+
+class ProgressSlider(wx.Panel):
+
+    def __init__(self, parent, utility, colours=["#ffffff", "#CBCBCB", "#ff3300"], imgprefix='', *args, **kwargs):
+
+        self.colours = colours
+        # self.backgroundImage = wx.Image('')
+        self.progress = 0.0
+        self.videobuffer = 0.0
+        self.videoPosition = 0
+        self.timeposition = None
+        self.videoLength = None
+        # wx.Control.__init__(self, parent, -1)
+        wx.Panel.__init__(self, parent, -1)
+
+        self.SetMaxSize((-1, 25))
+        self.SetMinSize((1, 25))
+        self.SetBackgroundColour(wx.WHITE)
+        self.utility = utility
+        self.bgImage = wx.Bitmap(os.path.join(self.utility.getPath(), LIBRARYNAME, 'Video', 'Images', imgprefix + 'background.png'))  # LIBRARYNAME
+        self.dotImage = wx.Bitmap(os.path.join(self.utility.getPath(), LIBRARYNAME, 'Video', 'Images', imgprefix + 'sliderDot.png'))  # LIBRARYNAME
+        self.dotImage_dis = wx.Bitmap(os.path.join(self.utility.getPath(), LIBRARYNAME, 'Video', 'Images', imgprefix + 'sliderDot_dis.png'))  # LIBRARYNAME
+        self.sliderPosition = None
+        self.rectHeight = 2
+        self.rectBorderColour = wx.LIGHT_GREY
+        self.textWidth = 70
+        self.margin = 10
+        self.doneColor = "#13bd00"  # wx.RED
+        self.bufferColor = "#0b7100"  # wx.GREEN
+        self.sliderWidth = 0
+        self.selected = 2
+        self.range = (0, 1)
+        self.dragging = False
+        self.allowDragging = False
+        self.Bind(wx.EVT_PAINT, self.OnPaint)
+        self.Bind(wx.EVT_SIZE, self.OnSize)
+        self.Bind(wx.EVT_ERASE_BACKGROUND, self.OnEraseBackground)
+        self.Bind(wx.EVT_MOUSE_EVENTS, self.OnMouse)
+        self.SetCursor(wx.StockCursor(wx.CURSOR_HAND))
+        # self.SetSize((-1,self.bgImage.GetSize()[1]))
+
+    def AcceptsFocus(self):
+        return False
+
+    def OnEraseBackground(self, event):
+        pass  # Or None
+
+    def OnSize(self, event):
+        self.Refresh()
+
+    def OnMouse(self, event):
+        if not self.allowDragging:
+            return
+
+        pos = event.GetPosition()
+        if event.ButtonDown():
+            if self.onSliderButton(pos):
+                print >> sys.stderr, 'ProgressSlider: Start drag'
+                self.dragging = True
+            elif self.onSlider(pos):  # click somewhere on the slider
+                self.setSliderPosition(pos, True)
+        elif event.ButtonUp():
+            if self.dragging:
+                print >> sys.stderr, 'ProgressSlider: End drag'
+                self.setSliderPosition(pos, True)
+            self.dragging = False
+        elif event.Dragging():
+            if self.dragging:
+                self.setSliderPosition(pos, False)
+        elif event.Leaving():
+            if self.dragging:
+                self.setSliderPosition(pos, True)
+
+    def onSliderButton(self, pos):
+        if not self.sliderPosition:
+            return False
+        x, y = pos
+        bx, by = self.sliderPosition
+        dotSize = self.dotImage.GetSize()
+        return abs(x - bx) < dotSize[0] / 2 and abs(y - by) < dotSize[1] / 2
+
+    def onSlider(self, pos):
+        x, y = pos
+        width, height = self.GetClientSizeTuple()
+        return (x > self.margin and x <= self.margin + self.sliderWidth and
+                abs(y - height / 2) < self.rectHeight / 2 + 4)
+
+    def setSliderPosition(self, pos, ready):
+        x, y = pos
+        tmp_progress = (x - self.margin) / float(self.sliderWidth)
+        self.progress = min(1.0, max(0.0, tmp_progress))
+        self.videoPosition = self
+        self.Refresh()
+        if ready:
+            # theEvent = wx.ScrollEvent(pos=self.progress)
+            # self.GetEventHandler().ProcessEvent(theEvent)
+            # print >> sys.stderr, 'Posted event'
+            # print >> sys.stderr, 'ProgressSlider: Set progress to : %f' % self.progress
+            self.sliderChangedAction()
+
+    def sliderChangedAction(self):
+        self.GetParent().GetParent().Seek()
+
+    def setSelected(self, sel):
+        self.selected = sel
+        self.Refresh()
+
+    def setBufferFromPieces(self, pieces_complete):
+        if not pieces_complete:
+            self.videobuffer = 0.0
+            return
+        last_buffered_piece = 0
+        while last_buffered_piece < len(pieces_complete) and pieces_complete[last_buffered_piece]:
+            last_buffered_piece += 1
+        if last_buffered_piece == len(pieces_complete) - 1:
+            last_buffered_piece += 1
+
+        self.videobuffer = last_buffered_piece / float(len(pieces_complete))
+        # print >> sys.stderr, 'progress: %d/%d pieces continuous buffer (frac %f)' % \
+        #    (last_buffered_piece, len(pieces_complete), self.videobuffer)
+
+    def SetValue(self, b):
+        if self.range[0] == self.range[1]:
+            return
+
+        if not self.dragging:
+            self.progress = max(0.0, min((b - self.range[0]) / float(self.range[1] - self.range[0]), 1.0))
+            self.Refresh()
+
+    def GetValue(self):
+        # print >>sys.stderr, 'ProgressSlider: %f, Range (%f, %f)' % (self.progress, self.range[0], self.range[1])
+        return self.progress * (self.range[1] - self.range[0]) + self.range[0]
+
+    def SetRange(self, a, b):
+        self.range = (a, b)
+
+    def setVideoBuffer(self, buf):
+        self.videobuffer = buf
+
+    def SetTimePosition(self, timepos, duration):
+        self.timeposition = timepos
+        self.videoLength = duration
+
+    def ResetTime(self):
+        self.videoLength = None
+        self.timeposition = None
+        self.Refresh()
+
+    def formatTime(self, s):
+        longformat = time.strftime('%d:%H:%M:%S', time.gmtime(s))
+        if longformat.startswith('01:'):
+            longformat = longformat[3:]
+        while longformat.startswith('00:') and len(longformat) > len('00:00'):
+            longformat = longformat[3:]
+        return longformat
+
+    def OnPaint(self, evt):
+        width, height = self.GetClientSizeTuple()
+        buffer = wx.EmptyBitmap(width, height)
+        # dc = wx.PaintDC(self)
+        dc = wx.BufferedPaintDC(self, buffer)
+        dc.BeginDrawing()
+        dc.Clear()
+        if getattr(self.GetParent(), 'bitmap', None):
+            rect = self.GetRect().Intersect(wx.Rect(0, 0, *self.GetParent().bitmap.GetSize()))
+            sub = self.GetParent().bitmap.GetSubBitmap(rect)
+            dc.DrawBitmap(sub, 0, 0)
+
+        # Draw background
+        bgSize = self.bgImage.GetSize()
+        for i in xrange(width / bgSize[0] + 1):
+            dc.DrawBitmap(self.bgImage, i * bgSize[0], 0)
+
+        # Time strings
+        if self.videoLength is not None:
+            durationString = self.formatTime(self.videoLength)
+        else:
+            durationString = '--:--'
+        if self.timeposition is not None:
+            timePositionString = self.formatTime(self.timeposition)
+        else:
+            timePositionString = '--:--'
+
+        time = '%s / %s' % (timePositionString, durationString)
+
+        font = self.GetFont()
+        font.SetPointSize(8)
+        dc.SetFont(font)
+        timeWidth = dc.GetTextExtent(time)[0]
+
+        self.sliderWidth = width - (3 * self.margin + timeWidth)
+        position = self.sliderWidth * self.progress
+        self.sliderPosition = position + self.margin, height / 2
+        self.bufferlength = (self.videobuffer - self.progress) * self.sliderWidth
+        self.bufferlength = min(self.bufferlength, self.sliderWidth - position)
+
+        if width > 3 * self.margin + timeWidth:
+            # Draw slider rect
+            dc.SetPen(wx.Pen(self.rectBorderColour, 2))
+            dc.DrawRectangle(self.margin, height / 2 - self.rectHeight / 2, self.sliderWidth, self.rectHeight)
+            # Draw slider rect inside
+            dc.SetPen(wx.Pen(self.doneColor, 0))
+            dc.SetBrush(wx.Brush(self.doneColor))
+            smallRectHeight = self.rectHeight - 2
+            dc.DrawRectangle(self.margin, height / 2 - smallRectHeight / 2, position, smallRectHeight)
+            dc.SetBrush(wx.Brush(self.bufferColor))
+            dc.SetPen(wx.Pen(self.bufferColor, 0))
+            dc.DrawRectangle(position + self.margin, height / 2 - smallRectHeight / 2, self.bufferlength, smallRectHeight)
+            # draw circle
+            dotSize = self.dotImage.GetSize()
+            if self.selected == 2:
+                dc.DrawBitmap(self.dotImage_dis, position + self.margin - dotSize[0] / 2, height / 2 - dotSize[1] / 2, True)
+            else:
+                dc.DrawBitmap(self.dotImage, position + self.margin - dotSize[0] / 2, height / 2 - dotSize[1] / 2, True)
+        if width > 2 * self.margin + timeWidth:
+            # Draw times
+            dc.DrawText(time, width - self.margin - timeWidth, height / 2 - dc.GetCharHeight() / 2)
+
+        dc.EndDrawing()
+
+    def EnableDragging(self):
+        self.allowDragging = True
+        self.setSelected(1)
+
+    def DisableDragging(self):
+        self.allowDragging = False
+        self.setSelected(2)
+
+
+class VolumeSlider(wx.Panel):
+
+    def __init__(self, parent, utility, imgprefix=''):
+        self.progress = 0.0
+        self.position = 0
+
+        # wx.Control.__init__(self, parent, -1)
+        wx.Panel.__init__(self, parent, -1)
+        self.SetMaxSize((150, 25))
+        self.SetMinSize((150, 25))
+        self.SetBackgroundColour(wx.WHITE)
+        self.utility = utility
+        self.bgImage = wx.Bitmap(os.path.join(self.utility.getPath(), LIBRARYNAME, 'Video', 'Images', imgprefix + 'background.png'))  # LIBRARYNAME
+        self.dotImage = wx.Bitmap(os.path.join(self.utility.getPath(), LIBRARYNAME, 'Video', 'Images', imgprefix + 'sliderVolume.png'))  # LIBRARYNAME
+        self.sliderPosition = None
+        self.rectHeight = 2
+        self.rectBorderColour = wx.LIGHT_GREY
+        self.margin = 10
+        self.cursorsize = [4, 19]
+        self.doneColor = wx.BLACK  # wx.RED
+        self.sliderWidth = 0
+        self.range = (0, 1)
+        self.dragging = False
+        self.Bind(wx.EVT_PAINT, self.OnPaint)
+        self.Bind(wx.EVT_SIZE, self.OnSize)
+        self.Bind(wx.EVT_ERASE_BACKGROUND, self.OnEraseBackground)
+        self.Bind(wx.EVT_MOUSE_EVENTS, self.OnMouse)
+        # self.SetSize((-1,self.bgImage.GetSize()[1]))
+
+    def AcceptsFocus(self):
+        return False
+
+    def OnEraseBackground(self, event):
+        pass  # Or None
+
+    def OnSize(self, event):
+        self.Refresh()
+
+    def OnMouse(self, event):
+        pos = event.GetPosition()
+        if event.ButtonDown():
+            if self.onSliderButton(pos):
+                print >> sys.stderr, 'VolumeSlider: Start drag'
+                self.dragging = True
+            elif self.onSlider(pos):  # click somewhere on the slider
+                self.setSliderPosition(pos, True)
+        elif event.ButtonUp():
+            if self.dragging:
+                print >> sys.stderr, 'VolumeSlider: End drag'
+                self.setSliderPosition(pos, True)
+            self.dragging = False
+        elif event.Dragging():
+            if self.dragging:
+                self.setSliderPosition(pos, False)
+        elif event.Leaving():
+            if self.dragging:
+                self.setSliderPosition(pos, True)
+
+    def onSliderButton(self, pos):
+        if not self.sliderPosition:
+            return False
+        x, y = pos
+        bx, by = self.sliderPosition
+        extraGrip = 3  # 3px extra grip on sliderButton
+        return abs(x - bx) < self.cursorsize[0] / 2 + extraGrip and abs(y - by) < self.cursorsize[1] / 2
+
+    def onSlider(self, pos):
+        x, y = pos
+        width, height = self.GetClientSizeTuple()
+        return (x > self.margin and x <= self.margin + self.sliderWidth and
+                abs(y - height / 2) < self.rectHeight / 2 + 4)
+
+    def setSliderPosition(self, pos, ready):
+        x, y = pos
+        tmp_progress = (x - self.margin) / float(self.sliderWidth)
+        self.progress = min(1.0, max(0.0, tmp_progress))
+        self.videoPosition = self
+        self.Refresh()
+        if ready:
+            # theEvent = wx.ScrollEvent(pos=self.progress)
+            # self.GetEventHandler().ProcessEvent(theEvent)
+            # print >> sys.stderr, 'Posted event'
+            print >> sys.stderr, 'VolumeSlider: Set progress to : %f' % self.progress
+            self.sliderChangedAction()
+
+    def sliderChangedAction(self):
+        self.GetParent().SetVolume()
+
+    def SetValue(self, b):
+        if not self.dragging:
+            self.progress = min((b - self.range[0]) / float(self.range[1] - self.range[0]), 1.0)
+            self.Refresh()
+
+    def GetValue(self):
+        print >> sys.stderr, 'VolumeSlider: %f, Range (%f, %f)' % (self.progress, self.range[0], self.range[1])
+        return self.progress * (self.range[1] - self.range[0]) + self.range[0]
+
+    def SetRange(self, a, b):
+        self.range = (a, b)
+
+    def OnPaint(self, evt):
+        width, height = self.GetClientSizeTuple()
+        buffer = wx.EmptyBitmap(width, height)
+        # dc = wx.PaintDC(self)
+        dc = wx.BufferedPaintDC(self, buffer)
+        dc.BeginDrawing()
+        dc.Clear()
+
+        # Draw background
+        bgSize = self.bgImage.GetSize()
+        for i in xrange(width / bgSize[0] + 1):
+            dc.DrawBitmap(self.bgImage, i * bgSize[0], 0)
+
+        self.sliderWidth = width - (2 * self.margin)
+        position = self.sliderWidth * self.progress
+        self.sliderPosition = position + self.margin, height / 2
+
+        if width > 2 * self.margin:
+            # Draw slider rect
+            dc.SetPen(wx.Pen(self.rectBorderColour, 2))
+            dc.DrawRectangle(self.margin, height / 2 - self.rectHeight / 2, self.sliderWidth, self.rectHeight)
+            # Draw slider rect inside
+            dc.SetPen(wx.Pen(self.doneColor, 0))
+            dc.SetBrush(wx.Brush(self.doneColor))
+            smallRectHeight = self.rectHeight - 2
+            dc.DrawRectangle(self.margin, height / 2 - smallRectHeight / 2, position, smallRectHeight)
+            # draw slider button
+            dotSize = self.dotImage.GetSize()
+            dc.DrawBitmap(self.dotImage, position + self.margin - dotSize[0] / 2, height / 2 - dotSize[1] / 2, True)
+        dc.EndDrawing()