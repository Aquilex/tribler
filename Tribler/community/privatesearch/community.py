--- conflicted
+++ resolved
@@ -396,11 +396,7 @@
 
             # temp fake immediate response of peers
             # if results and self.log_searches:
-<<<<<<< HEAD
-            #    self.log_searches("search-response", identifier=message.payload.identifier)
-=======
             #     self.log_searches("search-response", identifier=message.payload.identifier)
->>>>>>> a16be097
 
             if forward_message:
                 if DEBUG:
