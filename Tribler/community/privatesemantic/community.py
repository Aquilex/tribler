--- conflicted
+++ resolved
@@ -418,27 +418,20 @@
             self.community.send_introduction_request(self.requested_candidate)
 
     def create_introduction_request(self, destination, allow_sync):
-<<<<<<< HEAD
         if DEBUG:
             print >> sys.stderr, long(time()), "ForwardCommunity: creating intro request", isinstance(destination, BootstrapCandidate), self.is_taste_buddy(destination), self.has_possible_taste_buddies(destination), allow_sync
 
         send = False
         if not isinstance(destination, BootstrapCandidate) and not self.is_taste_buddy(destination) and not self.has_possible_taste_buddies(destination):
-            send = self.create_msimilarity_request(destination)
-=======
-        send = False
-        if not isinstance(destination, BootstrapCandidate) and not self.is_taste_buddy(destination) and not self.has_possible_taste_buddies(destination) and allow_sync:
             cache = self._request_cache.add(ForwardCommunity.SimilarityAttempt(self, destination))
             send = self.send_msimilarity_request(destination, cache.number)
 
             if not send:
                 self._request_cache.pop(cache.identifier)
->>>>>>> dfcfbaa7
 
         if not send:
             self.send_introduction_request(destination)
 
-<<<<<<< HEAD
     def create_similarity_payload(self):
         raise NotImplementedError()
 
@@ -462,10 +455,7 @@
         return False
 
     def send_msimilarity_request(self, destination, indentifier, payload):
-=======
-    def send_msimilarity_request(self, destination, identifier):
         assert isinstance(identifier, int), type(identifier)
->>>>>>> dfcfbaa7
         raise NotImplementedError()
 
     class MSimilarityRequest(NumberCache):
@@ -473,12 +463,8 @@
         def create_identifier(number, force_number=-1):
             return u"request-cache:m-similarity-request:%d" % (force_number if force_number >= 0 else number,)
 
-<<<<<<< HEAD
-        def __init__(self, community, requesting_candidate, requested_candidates):
-=======
-        def __init__(self, community, message, requested_candidates, force_number=-1):
+        def __init__(self, community, requesting_candidate, requested_candidates, force_number=-1):
             NumberCache.__init__(self, community.request_cache, force_number)
->>>>>>> dfcfbaa7
             self.community = community
 
             self.requesting_candidate = requesting_candidate
@@ -487,8 +473,15 @@
             self.received_candidates = set()
             self.received_lists = []
             self.isProcessed = False
-
-<<<<<<< HEAD
+            
+        @property
+        def timeout_delay(self):
+            return 7.0
+
+        @property
+        def cleanup_delay(self):
+            return 0.0
+
         def add_response(self, candidate, member, response):
             if candidate:
                 rcandidate = self.did_request(candidate)
@@ -499,22 +492,6 @@
                     if candidate not in self.received_candidates:
                         self.received_candidates.add(candidate)
                         self.received_lists.append((candidate, member.mid, response))
-=======
-        @property
-        def timeout_delay(self):
-            return 7.0
-
-        @property
-        def cleanup_delay(self):
-            return 0.0
-
-        def add_response(self, candidate_mid, response):
-            if candidate_mid:
-                if candidate_mid in self.requested_mids:
-                    if candidate_mid not in self.received_candidates:
-                        self.received_candidates.add(candidate_mid)
-                        self.received_lists.append((candidate_mid, response))
->>>>>>> dfcfbaa7
             else:
                 self.my_response = response
 
@@ -532,21 +509,16 @@
             if not self.isProcessed:
                 self.isProcessed = True
 
-<<<<<<< HEAD
                 if self.requesting_candidate:
                     if DEBUG_VERBOSE:
                         print >> sys.stderr, long(time()), "ForwardCommunity: processed MSimilarityRequest send msimilarity-response to", self.requesting_candidate
 
-                    self.community._dispersy.request_cache.pop(self.identifier, ForwardCommunity.MSimilarityRequest)
+                    self.community.request_cache.pop(self.identifier)
                     return self.community.send_msimilarity_response(self.requesting_candidate, self.identifier, self.my_response, self.received_lists)
 
                 for response in self.received_lists:
                     self.community.process_similarity_response(response[0], response[1], response[2])
                 return 0
-=======
-                self.community.request_cache.pop(self.identifier)
-                return self.community.send_msimilarity_response(self.requesting_candidate, self.number, self.my_response, self.received_lists)
->>>>>>> dfcfbaa7
 
         def on_timeout(self):
             if not self.isProcessed:
@@ -574,12 +546,9 @@
             candidates = self.get_connections(self.forward_to, message.candidate)
 
             # create a register similarity request
-<<<<<<< HEAD
-            request = ForwardCommunity.MSimilarityRequest(self, message.candidate, candidates)
-=======
             assert not self._request_cache.has(ForwardCommunity.MSimilarityRequest.create_identifier(message.payload.identifier))
-            request = ForwardCommunity.MSimilarityRequest(self, message, candidates, force_number=message.payload.identifier)
->>>>>>> dfcfbaa7
+            request = ForwardCommunity.MSimilarityRequest(self, message.candidate, candidates, force_number=message.payload.identifier)
+
             # add local response
             request.add_response(None, None, self.on_similarity_request([message], False))
 
@@ -627,13 +596,9 @@
             if not accepted:
                 yield DelayMessageByProof(message)
                 continue
-
-<<<<<<< HEAD
-            request = self._dispersy.request_cache.get(message.payload.identifier, ForwardCommunity.MSimilarityRequest)
+            
+            request = self._request_cache.get(ForwardCommunity.MSimilarityRequest.create_identifier(message.payload.identifier))
             if not request:
-=======
-            if not self._request_cache.has(ForwardCommunity.MSimilarityRequest.create_identifier(message.payload.identifier)):
->>>>>>> dfcfbaa7
                 yield DropMessage(message, "unknown identifier")
                 continue
 
@@ -698,22 +663,14 @@
 
         self._dispersy.statistics.walk_attempt += 1
 
-<<<<<<< HEAD
-        cache = IntroductionRequestCache(self, destination)
-        identifier = self._dispersy.request_cache.claim(cache)
-
+        cache = self._request_cache.add(IntroductionRequestCache(self, destination))
+        destination.walk(time(), cache.timeout_delay)
+        
         if allow_sync:
             sync = self.dispersy_claim_sync_bloom_filter(cache)
         else:
             sync = None
-
-        payload = (destination.get_destination_address(self._dispersy._wan_address), self._dispersy._lan_address, self._dispersy._wan_address, advice, self._dispersy._connection_type, sync, identifier, introduce_me_to)
-=======
-        advice = True
-        cache = self._request_cache.add(IntroductionRequestCache(self, destination))
-        destination.walk(time(), cache.timeout_delay)
-        payload = (destination.get_destination_address(self._dispersy._wan_address), self._dispersy._lan_address, self._dispersy._wan_address, advice, self._dispersy._connection_type, None, cache.number, introduce_me_to)
->>>>>>> dfcfbaa7
+        payload = (destination.get_destination_address(self._dispersy._wan_address), self._dispersy._lan_address, self._dispersy._wan_address, advice, self._dispersy._connection_type, sync, cache.number, introduce_me_to)
 
         meta_request = self.get_meta_message(u"dispersy-introduction-request")
         request = meta_request.impl(authentication=(self.my_member,),
@@ -818,65 +775,33 @@
 
     def check_pong(self, messages):
         for message in messages:
-            request = self._dispersy.request_cache.get(message.payload.identifier, ForwardCommunity.PingRequestCache)
+            request = self._request_cache.get(ForwardCommunity.PingRequestCache.create_identifier(message.payload.identifier))
             if not request:
                 yield DropMessage(message, "invalid response identifier")
                 continue
 
-<<<<<<< HEAD
             if not request.did_request(message.candidate):
                 print >> sys.stderr, "did not send request to", message.candidate.sock_addr, [rcandidate.sock_addr for rcandidate in request.requested_candidates]
                 yield DropMessage(message, "did not send ping to this candidate")
-=======
-            if not self._request_cache.has(ForwardCommunity.PingRequestCache.create_identifier(message.payload.identifier)):
-                yield DropMessage(message, "invalid response identifier")
->>>>>>> dfcfbaa7
                 continue
 
             yield message
 
     def on_pong(self, messages):
         for message in messages:
-<<<<<<< HEAD
-            request = self._dispersy.request_cache.get(message.payload.identifier, ForwardCommunity.PingRequestCache)
+            request = self._request_cache.get(ForwardCommunity.PingRequestCache.create_identifier(message.payload.identifier))
             if request.on_success(message.candidate):
-                self._dispersy.request_cache.pop(message.payload.identifier, ForwardCommunity.PingRequestCache)
-=======
-            request = self._request_cache.pop(ForwardCommunity.PingRequestCache.create_identifier(message.payload.identifier))
-            request.on_success()
-
-            if len(message.payload.torrents) > 0:
-                self.search_megacachesize = self._torrent_db.on_pingpong(message.payload.torrents)
->>>>>>> dfcfbaa7
+                self._request_cache.pop(ForwardCommunity.PingRequestCache.create_identifier(message.payload.identifier))
 
             self.reset_taste_buddy(message.candidate)
 
-    def _create_pingpong(self, meta_name, candidates, identifier=None):
+    def _create_pingpong(self, meta_name, candidates, identifier):
         meta = self.get_meta_message(meta_name)
         message = meta.impl(distribution=(self.global_time,), payload=(identifier,))
         self._dispersy._send(candidates, [message])
 
-<<<<<<< HEAD
         if DEBUG:
             print >> sys.stderr, long(time()), "ForwardCommunity: send", meta_name, "to", len(candidates), "candidates:", map(str, candidates)
-=======
-        for index, candidate in enumerate(candidates):
-            if identifiers:
-                identifier = identifiers[index]
-            else:
-                cache = ForwardCommunity.PingRequestCache(self, candidate)
-                self._request_cache.add(cache)
-                identifier = cache.number
-
-            # create torrent-collect-request/response message
-            meta = self.get_meta_message(meta_name)
-            message = meta.impl(authentication=(self._my_member,),
-                                distribution=(self.global_time,), payload=(identifier, torrents))
-            self._dispersy._send([candidate], [message])
-
-            if DEBUG:
-                print >> sys.stderr, long(time()), "SearchCommunity: send", meta_name, "to", candidate
->>>>>>> dfcfbaa7
 
 class PForwardCommunity(ForwardCommunity):
 
@@ -896,17 +821,10 @@
     def initiate_conversions(self):
         return [DefaultConversion(self), PSearchConversion(self)]
 
-<<<<<<< HEAD
     def create_similarity_payload(self):
         t1 = time()
 
         global_vector = self.create_global_vector()
-=======
-    def send_msimilarity_request(self, destination, identifier):
-        assert isinstance(identifier, int), type(identifier)
-        global_vector = self.create_global_vector(destination, identifier)
->>>>>>> dfcfbaa7
-
         str_global_vector = str(global_vector)
         if self.my_preference_cache[0] == str_global_vector:
             encrypted_vector = self.my_preference_cache[1]
@@ -1018,12 +936,8 @@
         self.receive_time_encryption += time() - t1
 
     def send_msimilarity_response(self, requesting_candidate, identifier, my_sum, received_sums):
-<<<<<<< HEAD
+        assert isinstance(identifier, int), type(identifier)
         received_sums = [(mid, payload._sum) for _, mid, payload in received_sums]
-=======
-        assert isinstance(identifier, int), type(identifier)
-        received_sums = [(mid, payload._sum) for mid, payload in received_sums]
->>>>>>> dfcfbaa7
 
         meta_request = self.get_meta_message(u"msimilarity-response")
         response = meta_request.impl(authentication=(self._my_member,),
@@ -1069,14 +983,9 @@
     def initiate_conversions(self):
         return [DefaultConversion(self), HSearchConversion(self)]
 
-<<<<<<< HEAD
     def create_similarity_payload(self):
         t1 = time()
 
-=======
-    def send_msimilarity_request(self, destination, identifier):
-        assert isinstance(identifier, int), type(identifier)
->>>>>>> dfcfbaa7
         myPreferences = [preference for preference in self._mypref_db.getMyPrefListInfohash() if preference]
         str_myPreferences = str(myPreferences)
 
@@ -1224,12 +1133,8 @@
         self.receive_time_encryption += time() - t1
 
     def send_msimilarity_response(self, requesting_candidate, identifier, my_response, received_responses):
-<<<<<<< HEAD
+        assert isinstance(identifier, int), type(identifier)
         received_responses = [(mid, (payload.preference_list, payload.his_preference_list)) for _, mid, payload in received_responses]
-=======
-        assert isinstance(identifier, int), type(identifier)
-        received_responses = [(mid, (payload.preference_list, payload.his_preference_list)) for mid, payload in received_responses]
->>>>>>> dfcfbaa7
 
         meta_request = self.get_meta_message(u"msimilarity-response")
         response = meta_request.impl(authentication=(self._my_member,),
@@ -1259,14 +1164,9 @@
         messages.append(Message(self, u"similarity-response", MemberAuthentication(encoding="bin"), PublicResolution(), DirectDistribution(), CandidateDestination(), EncryptedPoliResponsePayload(), self.check_similarity_response, self.on_similarity_response))
         return messages
 
-<<<<<<< HEAD
     def create_similarity_payload(self):
         t1 = time()
 
-=======
-    def send_msimilarity_request(self, destination, identifier):
-        assert isinstance(identifier, int), type(identifier)
->>>>>>> dfcfbaa7
         # 1. fetch my preferences
         myPreferences = [preference for preference in self._mypref_db.getMyPrefListInfohash() if preference]
         str_myPreferences = str(myPreferences)
@@ -1450,12 +1350,8 @@
         self.receive_time_encryption += time() - t1
 
     def send_msimilarity_response(self, requesting_candidate, identifier, my_response, received_responses):
-<<<<<<< HEAD
+        assert isinstance(identifier, int), type(identifier)
         received_responses = [(mid, payload.my_response) for _, mid, payload in received_responses]
-=======
-        assert isinstance(identifier, int), type(identifier)
-        received_responses = [(mid, payload.my_response) for mid, payload in received_responses]
->>>>>>> dfcfbaa7
 
         meta_request = self.get_meta_message(u"msimilarity-response")
         response = meta_request.impl(authentication=(self._my_member,),
